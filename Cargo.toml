--- conflicted
+++ resolved
@@ -33,14 +33,11 @@
 fern = "0.6"
 timeago = "0.2.1"
 log-panics = { version = "2.0", features=['with-backtrace'] }
-<<<<<<< HEAD
 i18n-embed = { version = "0.8", features = ["gettext-system", "desktop-requester"]}
 tr = "0.1.3"
 rust-embed = "5.6.0"
-=======
 structopt = "0.3"
 num-format = "0.4.0"
->>>>>>> d36f5a6c
 
 [build-dependencies]
 embed-resource = "1.3.3"
