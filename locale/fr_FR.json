{
    "about": "À propos",
    "addon": "Addon",
    "addons": "Addons",
    "addons-loaded": "{number} addons chargés pour {flavor}",
    "ajour": "Ajour",
    "all-categories": "Toutes les catégories",
    "alternate-row-colors": "Alterner les couleurs de lignes",
    "aura": "Aura",
    "author": "Auteur",
    "authors": "Auteur(s)",
    "backup": "Sauvegarde",
    "backup-description": "Sauvegarde votre répertoire d'AddOns et le dossier WTF vers le répertoire sélectionné",
    "backup-latest": "Dernière sauvegarde : {time}",
    "backup-never": "Jamais",
    "backup-now": "Sauvegarder maintenant",
    "backup-progress": "Sauvegarde...",
    "catalog": "Catalogue",
    "changelog": "Changements",
    "changelog-for": "Changements pour {addon}",
    "changelog-press-full-changelog": "Vous pouvez consulter ces changements dans le navigateur en cliquant sur 'Tous les changement' à droite",
    "channel": "Canal",
    "columns": "Colonnes",
    "completed": "Terminé",
    "delete": "Supprimer",
    "delete-saved-variables": "Supprimer les réglages (SavedVariables) en même temps que l'addon",
    "description": "Description",
    "downloading": "Téléchargement",
    "failed": "Échec",
    "full-changelog": "Tous les changement",
    "game-version": "Version du jeu",
    "global-release-channel": "Canal par défaut",
    "hashing": "Vérification",
    "hide-addons": "Masquer les addons ignorés",
    "ignore": "Ignorer",
    "ignored": "Ignoré",
    "install": "Installer",
    "install-for-flavor": "Installer pour {flavor}",
    "install-from-url": "Installation depuis une URL",
    "install-from-url-description": "Installer un addon directement depuis GitHub ou GitLab\nL'AddOn doit être publié en tant que publication active (release asset)",
    "install-from-url-example": "Ex.: https://github.com/author/repository",
    "installed": "Installé",
    "language": "Langage",
    "latest-release": "Dernière version",
    "loading": "Chargement...",
    "loading-catalog": "Catalogue en cours de chargement",
    "local": "Local",
    "my-addons": "Mes Addons",
    "my-weakauras": "Mes WeakAuras",
    "new-update-available": "Nouvelle version de Ajour disponible",
    "no-addon-description": "Aucune description pour cet addon.",
    "no-addons-for-flavor": "Vous n'avez aucun addon pour {flavor}.",
    "no-changelog": "Aucun historique trouvé.",
    "no-directory": "Aucun répertoire sélectionné",
    "no-known-weakauras": "Vous n'avez aucun WeakAuras pour {flavor}",
    "num-downloads": "# Téléchargements",
    "open-data-directory": "Ouvrir le dossier des réglages",
    "parsing-addons": "Chargement des AddOns pour {flavor}",
    "parsing-weakauras": "Chargement des WeakAuras pour {flavor}",
    "patreon": "Patreon",
    "patreon-http": "https://patreon.com/getajour",
    "refresh": "Actualiser",
    "release-channel-no-release": "aucune version disponible",
    "remote": "Distant",
    "remote-release-channel": "Canal de mise à jour",
    "reset-columns": "Réinitialiser les colonnes",
    "retry": "Réessayer",
    "scale": "Échelle",
    "search-for-addon": "Rechercher un addon...",
    "select-account": "Choisir un compte",
    "select-directory": "Choisir un répertoire",
    "settings": "Paramètres",
    "setup-ajour-description": "Veuillez sélectionner le répertoire World of Warcraft",
    "setup-ajour-title": "Bienvenue dans Ajour !",
    "setup-weakauras-description": "Veuillez sélectionner le compte à gérer",
    "setup-weakauras-title": "Gérez vos WeakAuras avec Ajour !",
    "source": "Source",
    "status": "Statut",
    "summary": "Résumé",
    "theme": "Thème",
    "ui": "UI",
    "unavailable": "Indisponible",
    "unignore": "Désignorer",
    "unknown": "Inconnu",
    "unpacking": "Extraction",
    "update": "Mettre à jour",
    "update-all": "Tout mettre à jour",
    "ajour-update-channel": "Canal de mise à jour pour Ajour",
    "updating": "Mise à jour...",
    "weakaura-updates-queued": "Mise à jour en attente. Terminez-les en jeu.",
    "weakauras-loaded": "{number} WeakAuras chargés",
    "website": "Site web",
    "website-http": "https://getajour.com",
    "welcome-to-ajour-description": "Veuillez sélectionner le répertoire World of Warcraft",
    "woops": "Oups !",
    "wow-directory": "Répertoire World of Warcraft",
    "wtf": "WTF",
    "channel-default": "Par défaut",
    "channel-stable": "Stable",
    "channel-beta": "Beta",
    "channel-alpha": "Alpha",
    "weakaura-update-available": "Mise à jour disponible",
    "settings-general": "Paramètres généraux",
    "catalog-results": "Résultats: {number}",
    "error-fetch-changelog": "Impossible de récupérer l'historique",
    "error-parse-addons": "Impossible de récupérer les addons",
    "error-download-addon": "Impossible de télécharger l'addon",
    "error-unpack-addon": "Impossible de décompresser l'addon",
    "error-backup-folders": "Impossible de sauvegarder",
    "error-update-ajour": "Impossible de mettre à jour Ajour",
    "error-remove-cache": "Impossible de supprimer le cache",
    "error-list-accounts": "Impossible de récupérer la liste des comptes",
    "error-parse-weakauras": "Impossible de récupérer les WeakAuras",
    "error-update-weakauras": "Impossible de mettre à jour les WeakAuras",
    "categories": "Catégories",
    "error-update-ajour-permission": "Erreur de permissions pendant la mise à jour de Ajour",
<<<<<<< HEAD
    "kofi": "Ko-fi",
    "kofi-http": "https://ko-fi.com/ajour"
=======
    "select-catalog-source-picklist": "",
    "select-catalog-source-title": "",
    "select-catalog-source-description": ""
>>>>>>> 1f89aec0
}<|MERGE_RESOLUTION|>--- conflicted
+++ resolved
@@ -114,12 +114,9 @@
     "error-update-weakauras": "Impossible de mettre à jour les WeakAuras",
     "categories": "Catégories",
     "error-update-ajour-permission": "Erreur de permissions pendant la mise à jour de Ajour",
-<<<<<<< HEAD
     "kofi": "Ko-fi",
-    "kofi-http": "https://ko-fi.com/ajour"
-=======
+    "kofi-http": "https://ko-fi.com/ajour",
     "select-catalog-source-picklist": "",
     "select-catalog-source-title": "",
     "select-catalog-source-description": ""
->>>>>>> 1f89aec0
 }