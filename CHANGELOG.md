<!-- @see (casperstorm): Disable MD024 because `Keep a Changelog` use duplicate
header titles -->
<!-- markdownlint-disable MD024 -->

# Changelog

All notable changes to this project will be documented in this file.

The format is based on [Keep a Changelog](https://keepachangelog.com/en/1.0.0/),
and this project adheres to [Semantic Versioning](https://semver.org/spec/v2.0.0.html).

The sections should follow the order `Packaging`, `Added`, `Changed`, `Fixed`
and `Removed`.

## [Unreleased]

### Added

- Support for updating WeakAuras from [Wago.io](https://wago.io/weakauras).
  You will find a new button in the menu called `My WeakAuras` if you have
  the WeakAura addon installed.
- A global release channel can now be set in Settings. This makes it easy to set
  all addons to a certain release channel, instead of going through them one by
  one. Each addon can still overwrite this setting, if wanted.

### Changed

- Catalog search now uses a fuzzy match for better searching of the catalog.

### Fixed

- Certain CF addons weren't fingerprinted correctly due to a bug in the fingerprinting
  logic for splitting on lines.
- Fix a bug where users upgrading from an older version of Ajour might have incorrect
  behavior when trying to resize a column in the Catalog
- Ignored addons are now sorted correctly again
- Fingerprint and addon cache entries are now properly deleted when the addon folder
  is missing from the filesystem
<<<<<<< HEAD
- Unknown addons are now at the botton of the addon list by default instead of top
=======
- Padding was added back on My Addon and Catalog title columns, which was unintentionally
  removed when implementing highlightable rows
>>>>>>> acfe3f9e

## [0.5.4] - 2020-12-07

### Added

- Row Highlighting. Rows in `My Addons` and `Catalog` will now highlight on mouseover.
  Clicking a row in `My Addons` will expand it. Clicking a row in `Catalog` will
  launch the website of the addon.
- Ability to retry an update, if it failed during download or unpacking.
- A minimum size to the Ajour window.
- A new Beta self update channel has been added that can be selected to allow self
  updating Ajour to beta releases. Use this if you'd like to help test out newer
  features before they are released, or just want the latest a little quicker than
  our normal release schedule. This can be changed in the settings.
- Periodic self update check. Ajour will now check for self updates while running
  every hour. Previously self updates were only checked on launch.

### Changed

- The old Changelog system has been removed which means you can no longer
  interact with the versions in the `Local` and `Remote` columns.
  Instead, a `Changelog` button has been added to the expanded addon window.

### Fixed

- Fixed issue where some Tukui addons wouldn't get matched correctly.
- Fixed a bug in backup where the zip archive created on Windows didn't open properly
  on Linux and Macos. Fixed by converting Windows `\` path separators to `/` before
  writing to the zip file.

## [0.5.3] - 2020-11-23

### Added

- Added an option to Backup via the command line. Flavors and backup folder sources
  can be specified
  - Pass `ajour backup --help` to get help using this new command
- Two new themes; Ferra and One Dark
- Button in settings to open config data directory

### Changed

- Sorted themes alphabetically in the picker
- Better human readable errors in Ajour gui. Errors and underlying causes
are still logged.

### Fixed

- Fixed bug that caused catalog to fail downloading when `null` values existed
  in the payload
- Ajour starts with zero height and width after being closed minimized
- Removed timeout for downloading the catalog. Users with slow internet can now
  fetch the catalog regardless of how long it will take
- Catalog could cause Ajour to crash if internet connection was slow

## [0.5.2] - 2020-11-20

### Packaging

- Updated Ajour icon on macOS to a "Big Sur" version

### Added

- About view
- Option to hide ignored addons

### Changed

- Date sort catalog descending first, which is more natural
- Settings now use the whole view

### Fixed

- Game Version fallback to TOC could in some cases fail
- Visual glitch when only having 1 flavor
- Load addons into catalog asynchronously
- Only show categories pertaining to the source selected

## [0.5.1] - 2020-11-12

### Added

- WoWInterface addons has been added to the Catalog.
- Catalog will automatically refresh if Ajour is kept open.
  - Underlying catalog data refreshes every night at 00:00 UTC, this refresh
    triggers at 00:05 UTC
- Added ability to toggle which folders get included in Backup (AddOns & WTF)
- Addons can be installed from GitHub and GitLab via the GUI or command line
  - To install via the command line, check out `ajour install --help`

### Fixed

- If we don't get Game Version from API we fallback to the one in the TOC file
  if present.
- Increased width on certain buttons to avoid line breaks.

## [0.5.0] - 2020-11-03

### Packaging

- Ajour can now self update when a new release is available. An "Update" button
  will appear along with a message that a newer release is available. Clicking this
  button will automatically update Ajour and relaunch it as the newer version.
  - On windows, self update may fail if you've placed the executable in Program
    Files due to permissions. Either run as administrator or place the executable
    under your User folder. We recommend placing it as `%APPDATA%\ajour\ajour.exe`
    and pinning to the taskbar or creating a desktop shortcut.
  - On linux, self update only works when running from the AppImage.
- The linux `AppImage` release assets are now built on Ubuntu 16.04 (Xenial) to
  improve support.

### Added

- You can now select which columns you want to see in the Catalog.
- Game version has been added as a optional column to addons in the Catalog.
- Ajour now matches addons against WoWInterface.
- Button to Ajour website in Settings.
- Tukui addons can now be installed via the Catalog.
  - A cache was added to support this feature since tukui addons have fairly
    unreliable metadata in their .toc files.

### Fixed

- Some addons failed to install through the catalog.
- Cancelling when changing wow path will empty list.
- Case-sensitive issue when sorting addons by title.
- Better addon changelog formatting.
- Bug on linux that caused window size to grow / shrink between sessions when a
  <>1.0 scale was set.
- Issue where Ajour sometimes shows a blank screen while content is loading.
- Issue where forked addons from the curse API would show both versions of the
  addon in Ajour instead of only the one actually installed.

## [0.4.4] - 2020-10-23

### Fixed

- Fixed issue where Tukui addons would delete dependency standalone addons
  during update.
- Now correctly shows all sub-addons if they are a seperate addons.
  - An example is Altoholic-Retail (Teelo's Fork). All it's dependencies are
    actually standalone addons. They are now correctly shown.

## [0.4.3] - 2020-10-22

### Fixed

- Fixed the CurseForge API issue by using another api that caches the responses
  (kindly provided by wowup.io).
- Minor improvements to the matching addons which was caused by yesterdays update
  (SORRY!).

## [0.4.2] - 2020-10-21

### Added

- Add fallback measures for displaying addons when fingerprinting fails or we
  can't link an addon to a remote registry.
  - Curse addons that have been locally modified should now display properly in
    Ajour. A `Repair` button will be present which will install the latest version
    of the addon so Ajour can accurately track the addon without local modifications.
  - Addons that can't match to any registry will now show up in Ajour as status
    `Unknown`. Addons that have multiple folders will not be grouped and instead
    we will show one entry for every folder.
  - **NOTE**: The current ongoing issues with the CurseForge fingerprint API
    means some addons will randomly get one of these new statuses, but should be
    ignored until that issue has been resolved.
- Added Latest Release column to both My Addons and Catalog.
- Support for Beta and PTR.
- When pressing on either `local` or `remote` version in MyAddons you will see
  the changelog.
- When pressing on the addon title inside the catalog Ajour will open the addon
  website.

### Fixed

- Fixed bug where orphaned folders could exist after updating an addon if the
  newer version of an addon didnt't include those folders anymore.
- Ensure symlinks are removed in the addons folder prior to extracting an addon,
  so we don't write into the symlink and instead remove the link / create a new folder.
  - This is a request from a developer who symlinks their source code into the
    addons folder and Ajour could accidently overwrite it.
- Fixed catalog install buttons getting stuck when install fails or addon is
  unavailable to download. Button will now show "Retry" if failed and disabled as
  "Unavailable" if the addon is unavailable.
- Added a check on content length of downloaded addons when updating or
  installing and properly set an error message when this occurs so we know the
  update / install failed so use can retry.
- Fixed a bug in the logic for selecting a relevant release channel.

### Changed

- Now only shows the flavors which is detected in your World of Warcraft folder

### Packaging

- Added Forest Night theme

## [0.4.1] - 2020-10-11

### Added

- 10 new themes has been bundled together with the application.
  - The way you define a theme has been refactored so we can define more nuances.
  - This is a breaking changes for old themes, which needs to be refactored to
    the new format. By default if the theme does not conform to the new format,
    Ajour will simply not try to parse it.
- Added a command line option to update all addons with an update without launching
  the GUI. Process will exit after completing.
  - Use `ajour update` from command line
- Ajour can now self update when a new release is available.
  - User is presented with an "Update" buton instead of a "Download" button when
    a new release is available. Upon clicking, the new release will be downloaded
    in the background, replace the existing executable file, and will be relaunched
    as the new version.

### Fixed

- Fixed a case where we would choose alpha even though it was older than stable.
- Fixed fingerprinting where some addons would fail during fingerprinting due to
  invalid UTF-8 characters and missing files. These addons now successfully fingerprint.

## [0.4.0] - 2020-10-06

### Added

- The catalog has been implemented 📦
  - This is long awaited, but we wanted to get it right. You can now easily and
    quickly search, filter and install addons
  - This first release of the catalog will come with CurseForge as source and in
    the next release we will add Tukui as well
- Logic for falling back to root World of Warcraft directory if a sub-folder was
  chosen
  - We solved a UX problem with some coding logic. It was not always clear that
    Ajour requires the World of Warcraft root folder

### Changed

- Tidy up Settings
- Better onboarding the first time you start Ajour
  - We have added a nice button to the welcome message to let users easily get
    going by selecting the World of Warcraft path

## [0.3.5] - 2020-10-01

### Packaging

- Updated Ajour icon.
- Added an alternative build that uses OpenGL. This will allow Ajour to be used
  by the widest possible audience, and resolve issues where users couldn't use Ajour
  with older / certain GPU configurations. An alternative download link will be
  provided to users wanting to try this build over the default.
- Added AppImage release that can be used on linux distro

### Added

- You can now select which release channel you want each addon to use. Currently
  `alpha`, `beta` and `stable` is supported.
- Columns can now be toggled as visible and reordered from settings. In addition,
  3 new optional columns have been added that can be toggled (Channel, Game Version,
  Author).
- Added command line options that can be specified to change the behavior of Ajour
  at runtime.
  - `--data <PATH>` can be specified to use a custom data directory
  - `--aa <true / false>` can be specified to enable / disable Anti-aliasing.
    Anti-aliasing is used by default if not specified.

### Changed

- Ignored addons has been removed from settings, and is now present in the addon
  list with a `ignored` status.
  - Reason for this is to clean up settings view.
- Reworked the controls for selected flavor. It should now be more obvious what
  is selected and what you can select.
- Ajour now does a better job at cache busting by looking at the modified date
  on a Addon folder.

### Fixed

- Ajour now creates the `.config` dir if it does not exist on macOS and Linux.
  - This fixes a crash where Ajour coudn't start if the user didn't have a `.config`
    directory.
- Fixed a issue where Ajour would crash if CurseForge returned Minecraft addons
  instead of a World of Warcraft addons.
  - We have had a incident where a requested World of Warcraft addon was returned
    as a Minecraft plugin called HorsePower. This we did not expect so Ajour would
    crash.

## [0.3.4] - 2020-09-26

### Packaging

- Windows: Ajour now comes bundled with the needed dependencies. This way we avoid
  relying on the system having Microsoft Visual C++ 2015 Redistributable.

### Added

- It is now possible to see when a update was released in the details view of an
  addon.
- A website button has been added to the detail view of each addon.
  - The idea is that with this button, it is easy to open up the addon website
    and view additional information which Ajour might not show.
- Columns can be resized by clicking & dragging the dividers between the column
  headers. This change will be saved and used when starting Ajour.
- Window size will be saved when resizing the application and used when starting
  Ajour.
- UI Scaling has been added to settings. UI scale can be increased or decreased
  and will be saved when changed.
- A backup option has been added to archive the AddOns and WTF folders from each
  flavor installed on the machine to a user chosen directory.
  - Backups created through Ajour are not actively managed once created, so pruning
    old backups and restoring from a backup need to be handled by the user

### Changed

- Detail view has now a more calm look by utlilizing the space to the right, and
  by increasing the opacity of the background slighty to create some levels in the
  design.

## [0.3.3] - 2020-09-17

### Packaging

- Added local logging for debugging the application. An `ajour.log` file is saved
  in the ajour config directory. This file can be shared along with any bug reports
  to help better debug the issue

### Added

- Improve clarity of row titles to reflect current sort state

### Changed

- Made it easier to use Ajour if you play both Classic and Retail by moving the
  control from settings into the menubar
  - Ajour will now parse both Classic and Retail directories on launch. This means
    that when you switch between the two it will now be instantaneously

### Fixed

- Update all will now respect ignored addons, and correctly skip them
- The settings- and detail-window will now be closed on interactions outside of
  it
  - It was a bit confusing that the windows stayed open even though you interacted
    with the application outside of them
- When displaying details for an addon, the title of the addon is highlighted to
  improve visibility of which addon is expanded
- Better toc file parsing
  - We now have better logic catching the values inside the toc file
  - If we for some reason does not find a title for the addon, we fallback and
    use the foldername
- Check for case-insensitive version of `Interface/AddOns` folder for robustness
- Check for & create ajour config folder before launching concurrent init operations
  - The `load_config` and `load_user_themes` operations are launched concurrently
    on startup. Since they both require the config folder, they will both try to
    create it if it doesn't exist. This causes a panic on linux since the `create_dir`
    fs operation fails if the folder already exists

## [0.3.2] - 2020-09-11

### Changed

- Light theme is now a bit more gentle to the eyes. Don't worry, it's still not
  default.
- Switched Refresh and Update All buttons.

## [0.3.1] - 2020-09-11

### Fixed

- Correctly rehashes addon after an update.
  - After an addon was updated we did in some cases not rehash correctly. This
    was due to the fact that a addon can have multiple folders and this was not
    taken into account in this case. Another case was that we replaced the content
    with the new update, but that could again lead to a miscalclulated hash if there
    was a mismatch in amount of files. Thanks to [tarkah](https://github.com/tarkah)
    for these optimizations.

## [0.3.0] - 2020-09-10

### Added

- Fingerprinting is now used to better match addons.
  - This is a bigger refactor, which introduces a whole new way of matching addons.
    We are now doing a hash of each addon, which we then compare with the API to
    see if we need to update or not. It has, however, introduced a longer initial
    load time because we need to hash each addon. The hash is saved locally, so
    we have some logic in place to minimize the amount of times we are hashing.

### Fixed

- Trimming leading and trailing whitespace from toc values.
  - Small issue where some `.toc` files added multiple space before, or after values
    which would confuse our UI.
- UI glitch in settings has been removed.

## [0.2.5] - 2020-09-05

### Added

- Make columns sortable (by [tarkah](https://github.com/tarkah))
- Support for user themes and theme selection (by [tarkah](https://github.com/tarkah))

### Fixed

- UTF-8 issue in .toc file
- Updated copy, and improved onboarding experience

## [0.2.4] - 2020-09-02

### Added

- Ajour checks itself for updates (by [tarkah](https://github.com/tarkah))
- Tukui now handle classic flavor

### Changed

- Removed details button. Title is now clickable.

### Fixed

- Parsing issue with Tukui addons.

## [0.2.3] - 2020-08-30

### Added

- New logic for bundling together addons
- Author information in addon details
- Ignore and unignore addons

### Changed

- Throttle # of connections to api

## [0.2.2] - 2020-08-27

### Added

- Select game flavor in Settings

### Fixed

- Large addons were not being timedout
- Linux users were not able to select a folder in file dialog

## [0.2.1] - 2020-08-26

### Added

- Settings view
- File dialog to select World of Warcraft pth from settings view
- Force download button on addons

### Fixed

- Better copy for many strings<|MERGE_RESOLUTION|>--- conflicted
+++ resolved
@@ -36,12 +36,9 @@
 - Ignored addons are now sorted correctly again
 - Fingerprint and addon cache entries are now properly deleted when the addon folder
   is missing from the filesystem
-<<<<<<< HEAD
 - Unknown addons are now at the botton of the addon list by default instead of top
-=======
 - Padding was added back on My Addon and Catalog title columns, which was unintentionally
   removed when implementing highlightable rows
->>>>>>> acfe3f9e
 
 ## [0.5.4] - 2020-12-07
 
