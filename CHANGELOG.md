<!-- @see (casperstorm): Disable MD024 because `Keep a Changelog` use duplicate
header titles -->
<!-- markdownlint-disable MD024 -->

# Changelog

All notable changes to this project will be documented in this file.

The format is based on [Keep a Changelog](https://keepachangelog.com/en/1.0.0/),
and this project adheres to [Semantic Versioning](https://semver.org/spec/v2.0.0.html).

The sections should follow the order `Packaging`, `Added`, `Changed`, `Fixed`
and `Removed`.

## [Unreleased]

<<<<<<< HEAD
### Added

- New languages added to Ajour:
  - 🇺🇦 Ukrainian (thanks Krapka and Orney)

### Changed

- Sorted language picker in Settings.

### Fixed

- Multiple error messages are now correctly localized.
=======
## Added

- Optional 'Categories' column for Catalog.
- Optional 'Summary' column for My Addons.

## Changed

- Tweaked catalog fuzzy search to weight title matches higher than description
  matches
>>>>>>> 90ada831

## [0.7.0] - 2021-01-26

### Added

- Ability to search for addons in MyAddons.
- New languages added to Ajour:
  - 🇨🇿 Czech (thanks Ragnarocek)
  - 🇳🇴 Norwegian (thanks Jim Nordbø and Nichlas Sørli)
  - 🇭🇺 Hungarian (thanks Krisz)
  - 🇵🇹 Portuguese (thanks Boryana)
  - 🇸🇰 Slovak (thanks Ragnarocek)
  - 🇹🇷 Turkish (thanks Gageracer)

### Changed

- Ajour binaries for Windows are now digitally signed.
- Refreshed the menu with a more simple and uncluttered look.
- Catalog fuzzy matching better removes unrelated results while retaining relevant
  results

### Fixed

- Refresh button in My WeakAura is now interactable at all times.
- Catalog is now being cached and will load faster than before.

## [0.6.3] - 2021-01-14

### Added

- Added back inline changelogs for remote version. Clicking on the remote version
  will show the changelog inline instead of opening a browser window.
- Ajour has been localized. Currently we support the following languages:
  - 🇺🇸 English
  - 🇩🇰 Danish
  - 🇷🇺 Russian (thanks Ruslan)
  - 🇪🇸 Spanish (thanks El Empresario and Boryana)
  - 🇩🇪 German (thanks Subduck)
  - 🇫🇷 French (thanks Nelfym)
  - 🇸🇪 Swedish (thanks Zee)

### Fixed

- Parsing error causing WeakAuras to fail parsing due to missing "version" field
- Incorrect percent encoding in WeakAuras API calls causing auras to not display

## [0.6.1] - 2021-01-02

### Added

- Added "Beta / Alpha" release channel support for GitHub addons. Releases marked
  as "pre-release" on GitHub will show as an update when the addon is marked as
  "Beta" or "Alpha". Releases not marked as "pre-release" will show up for "Stable".
- Row colors now alternate by default for better accessibility. This can be turned
  off in settings under the UI section's "Alternate Row Colors" checkbox.
- Remote version can be clicked to directly open the changelog webpage.
- Added a new button in settings under Column configuration to "Reset Columns".
  Pressing this button will reset columns to their default size, sort & visibility.
- SavedVariables can now be deleted along side the addon if you enable it from
  Settings.

### Changed

- `Interface` folder root is included in the zip backup when `AddOns` is selected.
  Some users store proprietary data alongside the `AddOns` folder that they'd like
  included during backup.
- Removed `Force install` as it had no value.

### Fixed

- Now correctly parses WeakAuars uploaded to Wago as a guest.
- Fixed addon title letter casing for GitHub addons by using the actual repository
  name instead of parsed repo from the user inputted URL
- Removed minimum window size on Linux. This fixed a issue where the application
  would not be resizable.
- Fixed bug where log file didn't respect custom `--data` path. Log is now created
  under the supplied `--data` path.
- Small height difference in Catalog search menu.

## [0.6.0] - 2020-12-20

### Added

- Support for updating WeakAuras from [Wago.io](https://wago.io/weakauras).
  You will find a new button in the menu called `My WeakAuras` if you have
  the WeakAura addon installed.
  - Once setup in Ajour, WeakAuras updates can also be checked on the CLI with
    `ajour update-weakauras`.
- A global release channel can now be set in Settings. This makes it easy to set
  all addons to a certain release channel, instead of going through them one by
  one. Each addon can still overwrite this setting, if wanted.

### Changed

- Catalog search now uses a fuzzy match for better searching of the catalog.

### Fixed

- Certain CF addons weren't fingerprinted correctly due to a bug in the fingerprinting
  logic for splitting on lines.
- Fix a bug where users upgrading from an older version of Ajour might have incorrect
  behavior when trying to resize a column in the Catalog
- Ignored addons are now sorted correctly again
- Fingerprint and addon cache entries are now properly deleted when the addon folder
  is missing from the filesystem
- Unknown addons are now at the botton of the addon list by default instead of top
- Padding was added back on My Addon and Catalog title columns, which was unintentionally
  removed when implementing highlightable rows

## [0.5.4] - 2020-12-07

### Added

- Row Highlighting. Rows in `My Addons` and `Catalog` will now highlight on mouseover.
  Clicking a row in `My Addons` will expand it. Clicking a row in `Catalog` will
  launch the website of the addon.
- Ability to retry an update, if it failed during download or unpacking.
- A minimum size to the Ajour window.
- A new Beta self update channel has been added that can be selected to allow self
  updating Ajour to beta releases. Use this if you'd like to help test out newer
  features before they are released, or just want the latest a little quicker than
  our normal release schedule. This can be changed in the settings.
- Periodic self update check. Ajour will now check for self updates while running
  every hour. Previously self updates were only checked on launch.

### Changed

- The old Changelog system has been removed which means you can no longer
  interact with the versions in the `Local` and `Remote` columns.
  Instead, a `Changelog` button has been added to the expanded addon window.

### Fixed

- Fixed issue where some Tukui addons wouldn't get matched correctly.
- Fixed a bug in backup where the zip archive created on Windows didn't open
  properly
  on Linux and Macos. Fixed by converting Windows `\` path separators to `/`
  before writing to the zip file.

## [0.5.3] - 2020-11-23

### Added

- Added an option to Backup via the command line. Flavors and backup folder sources
  can be specified
  - Pass `ajour backup --help` to get help using this new command
- Two new themes; Ferra and One Dark
- Button in settings to open config data directory

### Changed

- Sorted themes alphabetically in the picker
- Better human readable errors in Ajour gui. Errors and underlying causes
  are still logged.

### Fixed

- Fixed bug that caused catalog to fail downloading when `null` values existed
  in the payload
- Ajour starts with zero height and width after being closed minimized
- Removed timeout for downloading the catalog. Users with slow internet can now
  fetch the catalog regardless of how long it will take
- Catalog could cause Ajour to crash if internet connection was slow

## [0.5.2] - 2020-11-20

### Packaging

- Updated Ajour icon on macOS to a "Big Sur" version

### Added

- About view
- Option to hide ignored addons

### Changed

- Date sort catalog descending first, which is more natural
- Settings now use the whole view

### Fixed

- Game Version fallback to TOC could in some cases fail
- Visual glitch when only having 1 flavor
- Load addons into catalog asynchronously
- Only show categories pertaining to the source selected

## [0.5.1] - 2020-11-12

### Added

- WoWInterface addons has been added to the Catalog.
- Catalog will automatically refresh if Ajour is kept open.
  - Underlying catalog data refreshes every night at 00:00 UTC, this refresh
    triggers at 00:05 UTC
- Added ability to toggle which folders get included in Backup (AddOns & WTF)
- Addons can be installed from GitHub and GitLab via the GUI or command line
  - To install via the command line, check out `ajour install --help`

### Fixed

- If we don't get Game Version from API we fallback to the one in the TOC file
  if present.
- Increased width on certain buttons to avoid line breaks.

## [0.5.0] - 2020-11-03

### Packaging

- Ajour can now self update when a new release is available. An "Update" button
  will appear along with a message that a newer release is available. Clicking this
  button will automatically update Ajour and relaunch it as the newer version.
  - On windows, self update may fail if you've placed the executable in Program
    Files due to permissions. Either run as administrator or place the executable
    under your User folder. We recommend placing it as `%APPDATA%\ajour\ajour.exe`
    and pinning to the taskbar or creating a desktop shortcut.
  - On linux, self update only works when running from the AppImage.
- The linux `AppImage` release assets are now built on Ubuntu 16.04 (Xenial) to
  improve support.

### Added

- You can now select which columns you want to see in the Catalog.
- Game version has been added as a optional column to addons in the Catalog.
- Ajour now matches addons against WoWInterface.
- Button to Ajour website in Settings.
- Tukui addons can now be installed via the Catalog.
  - A cache was added to support this feature since tukui addons have fairly
    unreliable metadata in their .toc files.

### Fixed

- Some addons failed to install through the catalog.
- Cancelling when changing wow path will empty list.
- Case-sensitive issue when sorting addons by title.
- Better addon changelog formatting.
- Bug on linux that caused window size to grow / shrink between sessions when a
  <>1.0 scale was set.
- Issue where Ajour sometimes shows a blank screen while content is loading.
- Issue where forked addons from the curse API would show both versions of the
  addon in Ajour instead of only the one actually installed.

## [0.4.4] - 2020-10-23

### Fixed

- Fixed issue where Tukui addons would delete dependency standalone addons
  during update.
- Now correctly shows all sub-addons if they are a seperate addons.
  - An example is Altoholic-Retail (Teelo's Fork). All it's dependencies are
    actually standalone addons. They are now correctly shown.

## [0.4.3] - 2020-10-22

### Fixed

- Fixed the CurseForge API issue by using another api that caches the responses
  (kindly provided by wowup.io).
- Minor improvements to the matching addons which was caused by yesterdays update
  (SORRY!).

## [0.4.2] - 2020-10-21

### Added

- Add fallback measures for displaying addons when fingerprinting fails or we
  can't link an addon to a remote registry.
  - Curse addons that have been locally modified should now display properly in
    Ajour. A `Repair` button will be present which will install the latest version
    of the addon so Ajour can accurately track the addon without local modifications.
  - Addons that can't match to any registry will now show up in Ajour as status
    `Unknown`. Addons that have multiple folders will not be grouped and instead
    we will show one entry for every folder.
  - **NOTE**: The current ongoing issues with the CurseForge fingerprint API
    means some addons will randomly get one of these new statuses, but should be
    ignored until that issue has been resolved.
- Added Latest Release column to both My Addons and Catalog.
- Support for Beta and PTR.
- When pressing on either `local` or `remote` version in MyAddons you will see
  the changelog.
- When pressing on the addon title inside the catalog Ajour will open the addon
  website.

### Fixed

- Fixed bug where orphaned folders could exist after updating an addon if the
  newer version of an addon didnt't include those folders anymore.
- Ensure symlinks are removed in the addons folder prior to extracting an addon,
  so we don't write into the symlink and instead remove the link / create a new folder.
  - This is a request from a developer who symlinks their source code into the
    addons folder and Ajour could accidently overwrite it.
- Fixed catalog install buttons getting stuck when install fails or addon is
  unavailable to download. Button will now show "Retry" if failed and disabled as
  "Unavailable" if the addon is unavailable.
- Added a check on content length of downloaded addons when updating or
  installing and properly set an error message when this occurs so we know the
  update / install failed so use can retry.
- Fixed a bug in the logic for selecting a relevant release channel.

### Changed

- Now only shows the flavors which is detected in your World of Warcraft folder

### Packaging

- Added Forest Night theme

## [0.4.1] - 2020-10-11

### Added

- 10 new themes has been bundled together with the application.
  - The way you define a theme has been refactored so we can define more nuances.
  - This is a breaking changes for old themes, which needs to be refactored to
    the new format. By default if the theme does not conform to the new format,
    Ajour will simply not try to parse it.
- Added a command line option to update all addons with an update without launching
  the GUI. Process will exit after completing.
  - Use `ajour update` from command line
- Ajour can now self update when a new release is available.
  - User is presented with an "Update" buton instead of a "Download" button when
    a new release is available. Upon clicking, the new release will be downloaded
    in the background, replace the existing executable file, and will be relaunched
    as the new version.

### Fixed

- Fixed a case where we would choose alpha even though it was older than stable.
- Fixed fingerprinting where some addons would fail during fingerprinting due to
  invalid UTF-8 characters and missing files. These addons now successfully fingerprint.

## [0.4.0] - 2020-10-06

### Added

- The catalog has been implemented 📦
  - This is long awaited, but we wanted to get it right. You can now easily and
    quickly search, filter and install addons
  - This first release of the catalog will come with CurseForge as source and in
    the next release we will add Tukui as well
- Logic for falling back to root World of Warcraft directory if a sub-folder was
  chosen
  - We solved a UX problem with some coding logic. It was not always clear that
    Ajour requires the World of Warcraft root folder

### Changed

- Tidy up Settings
- Better onboarding the first time you start Ajour
  - We have added a nice button to the welcome message to let users easily get
    going by selecting the World of Warcraft path

## [0.3.5] - 2020-10-01

### Packaging

- Updated Ajour icon.
- Added an alternative build that uses OpenGL. This will allow Ajour to be used
  by the widest possible audience, and resolve issues where users couldn't use Ajour
  with older / certain GPU configurations. An alternative download link will be
  provided to users wanting to try this build over the default.
- Added AppImage release that can be used on linux distro

### Added

- You can now select which release channel you want each addon to use. Currently
  `alpha`, `beta` and `stable` is supported.
- Columns can now be toggled as visible and reordered from settings. In addition,
  3 new optional columns have been added that can be toggled (Channel, Game Version,
  Author).
- Added command line options that can be specified to change the behavior of Ajour
  at runtime.
  - `--data <PATH>` can be specified to use a custom data directory
  - `--aa <true / false>` can be specified to enable / disable Anti-aliasing.
    Anti-aliasing is used by default if not specified.

### Changed

- Ignored addons has been removed from settings, and is now present in the addon
  list with a `ignored` status.
  - Reason for this is to clean up settings view.
- Reworked the controls for selected flavor. It should now be more obvious what
  is selected and what you can select.
- Ajour now does a better job at cache busting by looking at the modified date
  on a Addon folder.

### Fixed

- Ajour now creates the `.config` dir if it does not exist on macOS and Linux.
  - This fixes a crash where Ajour coudn't start if the user didn't have a `.config`
    directory.
- Fixed a issue where Ajour would crash if CurseForge returned Minecraft addons
  instead of a World of Warcraft addons.
  - We have had a incident where a requested World of Warcraft addon was returned
    as a Minecraft plugin called HorsePower. This we did not expect so Ajour would
    crash.

## [0.3.4] - 2020-09-26

### Packaging

- Windows: Ajour now comes bundled with the needed dependencies. This way we avoid
  relying on the system having Microsoft Visual C++ 2015 Redistributable.

### Added

- It is now possible to see when a update was released in the details view of an
  addon.
- A website button has been added to the detail view of each addon.
  - The idea is that with this button, it is easy to open up the addon website
    and view additional information which Ajour might not show.
- Columns can be resized by clicking & dragging the dividers between the column
  headers. This change will be saved and used when starting Ajour.
- Window size will be saved when resizing the application and used when starting
  Ajour.
- UI Scaling has been added to settings. UI scale can be increased or decreased
  and will be saved when changed.
- A backup option has been added to archive the AddOns and WTF folders from each
  flavor installed on the machine to a user chosen directory.
  - Backups created through Ajour are not actively managed once created, so pruning
    old backups and restoring from a backup need to be handled by the user

### Changed

- Detail view has now a more calm look by utlilizing the space to the right, and
  by increasing the opacity of the background slighty to create some levels in the
  design.

## [0.3.3] - 2020-09-17

### Packaging

- Added local logging for debugging the application. An `ajour.log` file is saved
  in the ajour config directory. This file can be shared along with any bug reports
  to help better debug the issue

### Added

- Improve clarity of row titles to reflect current sort state

### Changed

- Made it easier to use Ajour if you play both Classic and Retail by moving the
  control from settings into the menubar
  - Ajour will now parse both Classic and Retail directories on launch. This means
    that when you switch between the two it will now be instantaneously

### Fixed

- Update all will now respect ignored addons, and correctly skip them
- The settings- and detail-window will now be closed on interactions outside of
  it
  - It was a bit confusing that the windows stayed open even though you interacted
    with the application outside of them
- When displaying details for an addon, the title of the addon is highlighted to
  improve visibility of which addon is expanded
- Better toc file parsing
  - We now have better logic catching the values inside the toc file
  - If we for some reason does not find a title for the addon, we fallback and
    use the foldername
- Check for case-insensitive version of `Interface/AddOns` folder for robustness
- Check for & create ajour config folder before launching concurrent init operations
  - The `load_config` and `load_user_themes` operations are launched concurrently
    on startup. Since they both require the config folder, they will both try to
    create it if it doesn't exist. This causes a panic on linux since the `create_dir`
    fs operation fails if the folder already exists

## [0.3.2] - 2020-09-11

### Changed

- Light theme is now a bit more gentle to the eyes. Don't worry, it's still not
  default.
- Switched Refresh and Update All buttons.

## [0.3.1] - 2020-09-11

### Fixed

- Correctly rehashes addon after an update.
  - After an addon was updated we did in some cases not rehash correctly. This
    was due to the fact that a addon can have multiple folders and this was not
    taken into account in this case. Another case was that we replaced the content
    with the new update, but that could again lead to a miscalclulated hash if there
    was a mismatch in amount of files. Thanks to [tarkah](https://github.com/tarkah)
    for these optimizations.

## [0.3.0] - 2020-09-10

### Added

- Fingerprinting is now used to better match addons.
  - This is a bigger refactor, which introduces a whole new way of matching addons.
    We are now doing a hash of each addon, which we then compare with the API to
    see if we need to update or not. It has, however, introduced a longer initial
    load time because we need to hash each addon. The hash is saved locally, so
    we have some logic in place to minimize the amount of times we are hashing.

### Fixed

- Trimming leading and trailing whitespace from toc values.
  - Small issue where some `.toc` files added multiple space before, or after values
    which would confuse our UI.
- UI glitch in settings has been removed.

## [0.2.5] - 2020-09-05

### Added

- Make columns sortable (by [tarkah](https://github.com/tarkah))
- Support for user themes and theme selection (by [tarkah](https://github.com/tarkah))

### Fixed

- UTF-8 issue in .toc file
- Updated copy, and improved onboarding experience

## [0.2.4] - 2020-09-02

### Added

- Ajour checks itself for updates (by [tarkah](https://github.com/tarkah))
- Tukui now handle classic flavor

### Changed

- Removed details button. Title is now clickable.

### Fixed

- Parsing issue with Tukui addons.

## [0.2.3] - 2020-08-30

### Added

- New logic for bundling together addons
- Author information in addon details
- Ignore and unignore addons

### Changed

- Throttle # of connections to api

## [0.2.2] - 2020-08-27

### Added

- Select game flavor in Settings

### Fixed

- Large addons were not being timedout
- Linux users were not able to select a folder in file dialog

## [0.2.1] - 2020-08-26

### Added

- Settings view
- File dialog to select World of Warcraft pth from settings view
- Force download button on addons

### Fixed

- Better copy for many strings<|MERGE_RESOLUTION|>--- conflicted
+++ resolved
@@ -14,30 +14,22 @@
 
 ## [Unreleased]
 
-<<<<<<< HEAD
-### Added
-
+### Added
+
+- Optional 'Categories' column for Catalog.
+- Optional 'Summary' column for My Addons.
 - New languages added to Ajour:
   - 🇺🇦 Ukrainian (thanks Krapka and Orney)
 
 ### Changed
 
 - Sorted language picker in Settings.
+- Tweaked catalog fuzzy search to weight title matches higher than description
+  matches.
 
 ### Fixed
 
 - Multiple error messages are now correctly localized.
-=======
-## Added
-
-- Optional 'Categories' column for Catalog.
-- Optional 'Summary' column for My Addons.
-
-## Changed
-
-- Tweaked catalog fuzzy search to weight title matches higher than description
-  matches
->>>>>>> 90ada831
 
 ## [0.7.0] - 2021-01-26
 
