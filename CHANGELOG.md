<!-- @see (casperstorm): Disable MD024 because `Keep a Changelog` use duplicate
header titles -->
<!-- markdownlint-disable MD024 -->

# Changelog

All notable changes to this project will be documented in this file.

The format is based on [Keep a Changelog](https://keepachangelog.com/en/1.0.0/),
and this project adheres to [Semantic Versioning](https://semver.org/spec/v2.0.0.html).

The sections should follow the order `Packaging`, `Added`, `Changed`, `Fixed`
and `Removed`.

## [Unreleased]

<<<<<<< HEAD
### Fixed

- Removed timeout for downloading the catalog. Users with slow internet can now
  fetch the catalog regardless of how long it will take  
- Fix bug that would cause Ajour to panic if the catalog failed to download
=======
### Added

- Added an option to Backup via the command line. Flavors and backup folder sources
  can be specified
  - Pass `ajour backup --help` to get help using this new command
- Two new themes; Ferra and One Dark

### Changed

- Sorted themes alphabetically in the picker

### Fixed

- Fixed bug that caused catalog to fail downloading when `null` values existed
  in the payload
>>>>>>> d014c816

## [0.5.2] - 2020-11-20

### Packaging

- Updated Ajour icon on macOS to a "Big Sur" version

### Added

- About view
- Option to hide ignored addons

### Changed

- Date sort catalog descending first, which is more natural
- Settings now use the whole view

### Fixed

- Game Version fallback to TOC could in some cases fail
- Visual glitch when only having 1 flavor
- Load addons into catalog asynchronously
- Only show categories pertaining to the source selected

## [0.5.1] - 2020-11-12

### Added

- WoWInterface addons has been added to the Catalog.
- Catalog will automatically refresh if Ajour is kept open.
  - Underlying catalog data refreshes every night at 00:00 UTC, this refresh
    triggers at 00:05 UTC
- Added ability to toggle which folders get included in Backup (AddOns & WTF)
- Addons can be installed from GitHub and GitLab via the GUI or command line
  - To install via the command line, check out `ajour install --help`

### Fixed

- If we don't get Game Version from API we fallback to the one in the TOC file
  if present.
- Increased width on certain buttons to avoid line breaks.

## [0.5.0] - 2020-11-03

### Packaging

- Ajour can now self update when a new release is available. An "Update" button
  will appear along with a message that a newer release is available. Clicking this
  button will automatically update Ajour and relaunch it as the newer version.
  - On windows, self update may fail if you've placed the executable in Program
    Files due to permissions. Either run as administrator or place the executable
    under your User folder. We recommend placing it as `%APPDATA%\ajour\ajour.exe`
    and pinning to the taskbar or creating a desktop shortcut.
  - On linux, self update only works when running from the AppImage.
- The linux `AppImage` release assets are now built on Ubuntu 16.04 (Xenial) to
  improve support.

### Added

- You can now select which columns you want to see in the Catalog.
- Game version has been added as a optional column to addons in the Catalog.
- Ajour now matches addons against WoWInterface.
- Button to Ajour website in Settings.
- Tukui addons can now be installed via the Catalog.
  - A cache was added to support this feature since tukui addons have fairly
    unreliable metadata in their .toc files.

### Fixed

- Some addons failed to install through the catalog.
- Cancelling when changing wow path will empty list.
- Case-sensitive issue when sorting addons by title.
- Better addon changelog formatting.
- Bug on linux that caused window size to grow / shrink between sessions when a
  <>1.0 scale was set.
- Issue where Ajour sometimes shows a blank screen while content is loading.
- Issue where forked addons from the curse API would show both versions of the
  addon in Ajour instead of only the one actually installed.

## [0.4.4] - 2020-10-23

### Fixed

- Fixed issue where Tukui addons would delete dependency standalone addons
  during update.
- Now correctly shows all sub-addons if they are a seperate addons.
  - An example is Altoholic-Retail (Teelo's Fork). All it's dependencies are
    actually standalone addons. They are now correctly shown.

## [0.4.3] - 2020-10-22

### Fixed

- Fixed the CurseForge API issue by using another api that caches the responses
  (kindly provided by wowup.io).
- Minor improvements to the matching addons which was caused by yesterdays update
  (SORRY!).

## [0.4.2] - 2020-10-21

### Added

- Add fallback measures for displaying addons when fingerprinting fails or we
  can't link an addon to a remote registry.
  - Curse addons that have been locally modified should now display properly in
    Ajour. A `Repair` button will be present which will install the latest version
    of the addon so Ajour can accurately track the addon without local modifications.
  - Addons that can't match to any registry will now show up in Ajour as status
    `Unknown`. Addons that have multiple folders will not be grouped and instead
    we will show one entry for every folder.
  - **NOTE**: The current ongoing issues with the CurseForge fingerprint API
    means some addons will randomly get one of these new statuses, but should be
    ignored until that issue has been resolved.
- Added Latest Release column to both My Addons and Catalog.
- Support for Beta and PTR.
- When pressing on either `local` or `remote` version in MyAddons you will see
  the changelog.
- When pressing on the addon title inside the catalog Ajour will open the addon
  website.

### Fixed

- Fixed bug where orphaned folders could exist after updating an addon if the
  newer version of an addon didnt't include those folders anymore.
- Ensure symlinks are removed in the addons folder prior to extracting an addon,
  so we don't write into the symlink and instead remove the link / create a new folder.
  - This is a request from a developer who symlinks their source code into the
    addons folder and Ajour could accidently overwrite it.
- Fixed catalog install buttons getting stuck when install fails or addon is
  unavailable to download. Button will now show "Retry" if failed and disabled as
  "Unavailable" if the addon is unavailable.
- Added a check on content length of downloaded addons when updating or
  installing and properly set an error message when this occurs so we know the
  update / install failed so use can retry.
- Fixed a bug in the logic for selecting a relevant release channel.

### Changed

- Now only shows the flavors which is detected in your World of Warcraft folder

### Packaging

- Added Forest Night theme

## [0.4.1] - 2020-10-11

### Added

- 10 new themes has been bundled together with the application.
  - The way you define a theme has been refactored so we can define more nuances.
  - This is a breaking changes for old themes, which needs to be refactored to
    the new format. By default if the theme does not conform to the new format,
    Ajour will simply not try to parse it.
- Added a command line option to update all addons with an update without launching
  the GUI. Process will exit after completing.
  - Use `ajour update` from command line
- Ajour can now self update when a new release is available.
  - User is presented with an "Update" buton instead of a "Download" button when
    a new release is available. Upon clicking, the new release will be downloaded
    in the background, replace the existing executable file, and will be relaunched
    as the new version.

### Fixed

- Fixed a case where we would choose alpha even though it was older than stable.
- Fixed fingerprinting where some addons would fail during fingerprinting due to
  invalid UTF-8 characters and missing files. These addons now successfully fingerprint.

## [0.4.0] - 2020-10-06

### Added

- The catalog has been implemented 📦
  - This is long awaited, but we wanted to get it right. You can now easily and
    quickly search, filter and install addons
  - This first release of the catalog will come with CurseForge as source and in
    the next release we will add Tukui as well
- Logic for falling back to root World of Warcraft directory if a sub-folder was
  chosen
  - We solved a UX problem with some coding logic. It was not always clear that
    Ajour requires the World of Warcraft root folder

### Changed

- Tidy up Settings
- Better onboarding the first time you start Ajour
  - We have added a nice button to the welcome message to let users easily get
    going by selecting the World of Warcraft path

## [0.3.5] - 2020-10-01

### Packaging

- Updated Ajour icon.
- Added an alternative build that uses OpenGL. This will allow Ajour to be used
  by the widest possible audience, and resolve issues where users couldn't use Ajour
  with older / certain GPU configurations. An alternative download link will be
  provided to users wanting to try this build over the default.
- Added AppImage release that can be used on linux distro

### Added

- You can now select which release channel you want each addon to use. Currently
  `alpha`, `beta` and `stable` is supported.
- Columns can now be toggled as visible and reordered from settings. In addition,
  3 new optional columns have been added that can be toggled (Channel, Game Version,
  Author).
- Added command line options that can be specified to change the behavior of Ajour
  at runtime.
  - `--data <PATH>` can be specified to use a custom data directory
  - `--aa <true / false>` can be specified to enable / disable Anti-aliasing.
    Anti-aliasing is used by default if not specified.

### Changed

- Ignored addons has been removed from settings, and is now present in the addon
  list with a `ignored` status.
  - Reason for this is to clean up settings view.
- Reworked the controls for selected flavor. It should now be more obvious what
  is selected and what you can select.
- Ajour now does a better job at cache busting by looking at the modified date
  on a Addon folder.

### Fixed

- Ajour now creates the `.config` dir if it does not exist on macOS and Linux.
  - This fixes a crash where Ajour coudn't start if the user didn't have a `.config`
    directory.
- Fixed a issue where Ajour would crash if CurseForge returned Minecraft addons
  instead of a World of Warcraft addons.
  - We have had a incident where a requested World of Warcraft addon was returned
    as a Minecraft plugin called HorsePower. This we did not expect so Ajour would
    crash.

## [0.3.4] - 2020-09-26

### Packaging

- Windows: Ajour now comes bundled with the needed dependencies. This way we avoid
  relying on the system having Microsoft Visual C++ 2015 Redistributable.

### Added

- It is now possible to see when a update was released in the details view of an
  addon.
- A website button has been added to the detail view of each addon.
  - The idea is that with this button, it is easy to open up the addon website
    and view additional information which Ajour might not show.
- Columns can be resized by clicking & dragging the dividers between the column
  headers. This change will be saved and used when starting Ajour.
- Window size will be saved when resizing the application and used when starting
  Ajour.
- UI Scaling has been added to settings. UI scale can be increased or decreased
  and will be saved when changed.
- A backup option has been added to archive the AddOns and WTF folders from each
  flavor installed on the machine to a user chosen directory.
  - Backups created through Ajour are not actively managed once created, so pruning
    old backups and restoring from a backup need to be handled by the user

### Changed

- Detail view has now a more calm look by utlilizing the space to the right, and
  by increasing the opacity of the background slighty to create some levels in the
  design.

## [0.3.3] - 2020-09-17

### Packaging

- Added local logging for debugging the application. An `ajour.log` file is saved
  in the ajour config directory. This file can be shared along with any bug reports
  to help better debug the issue

### Added

- Improve clarity of row titles to reflect current sort state

### Changed

- Made it easier to use Ajour if you play both Classic and Retail by moving the
  control from settings into the menubar
  - Ajour will now parse both Classic and Retail directories on launch. This means
    that when you switch between the two it will now be instantaneously

### Fixed

- Update all will now respect ignored addons, and correctly skip them
- The settings- and detail-window will now be closed on interactions outside of
  it
  - It was a bit confusing that the windows stayed open even though you interacted
    with the application outside of them
- When displaying details for an addon, the title of the addon is highlighted to
  improve visibility of which addon is expanded
- Better toc file parsing
  - We now have better logic catching the values inside the toc file
  - If we for some reason does not find a title for the addon, we fallback and
    use the foldername
- Check for case-insensitive version of `Interface/AddOns` folder for robustness
- Check for & create ajour config folder before launching concurrent init operations
  - The `load_config` and `load_user_themes` operations are launched concurrently
    on startup. Since they both require the config folder, they will both try to
    create it if it doesn't exist. This causes a panic on linux since the `create_dir`
    fs operation fails if the folder already exists

## [0.3.2] - 2020-09-11

### Changed

- Light theme is now a bit more gentle to the eyes. Don't worry, it's still not
  default.
- Switched Refresh and Update All buttons.

## [0.3.1] - 2020-09-11

### Fixed

- Correctly rehashes addon after an update.
  - After an addon was updated we did in some cases not rehash correctly. This
    was due to the fact that a addon can have multiple folders and this was not
    taken into account in this case. Another case was that we replaced the content
    with the new update, but that could again lead to a miscalclulated hash if there
    was a mismatch in amount of files. Thanks to [tarkah](https://github.com/tarkah)
    for these optimizations.

## [0.3.0] - 2020-09-10

### Added

- Fingerprinting is now used to better match addons.
  - This is a bigger refactor, which introduces a whole new way of matching addons.
    We are now doing a hash of each addon, which we then compare with the API to
    see if we need to update or not. It has, however, introduced a longer initial
    load time because we need to hash each addon. The hash is saved locally, so
    we have some logic in place to minimize the amount of times we are hashing.

### Fixed

- Trimming leading and trailing whitespace from toc values.
  - Small issue where some `.toc` files added multiple space before, or after values
    which would confuse our UI.
- UI glitch in settings has been removed.

## [0.2.5] - 2020-09-05

### Added

- Make columns sortable (by [tarkah](https://github.com/tarkah))
- Support for user themes and theme selection (by [tarkah](https://github.com/tarkah))

### Fixed

- UTF-8 issue in .toc file
- Updated copy, and improved onboarding experience

## [0.2.4] - 2020-09-02

### Added

- Ajour checks itself for updates (by [tarkah](https://github.com/tarkah))
- Tukui now handle classic flavor

### Changed

- Removed details button. Title is now clickable.

### Fixed

- Parsing issue with Tukui addons.

## [0.2.3] - 2020-08-30

### Added

- New logic for bundling together addons
- Author information in addon details
- Ignore and unignore addons

### Changed

- Throttle # of connections to api

## [0.2.2] - 2020-08-27

### Added

- Select game flavor in Settings

### Fixed

- Large addons were not being timedout
- Linux users were not able to select a folder in file dialog

## [0.2.1] - 2020-08-26

### Added

- Settings view
- File dialog to select World of Warcraft pth from settings view
- Force download button on addons

### Fixed

- Better copy for many strings<|MERGE_RESOLUTION|>--- conflicted
+++ resolved
@@ -14,13 +14,6 @@
 
 ## [Unreleased]
 
-<<<<<<< HEAD
-### Fixed
-
-- Removed timeout for downloading the catalog. Users with slow internet can now
-  fetch the catalog regardless of how long it will take  
-- Fix bug that would cause Ajour to panic if the catalog failed to download
-=======
 ### Added
 
 - Added an option to Backup via the command line. Flavors and backup folder sources
@@ -36,7 +29,9 @@
 
 - Fixed bug that caused catalog to fail downloading when `null` values existed
   in the payload
->>>>>>> d014c816
+- Removed timeout for downloading the catalog. Users with slow internet can now
+  fetch the catalog regardless of how long it will take  
+- Fix bug that would cause Ajour to panic if the catalog failed to download
 
 ## [0.5.2] - 2020-11-20
 
