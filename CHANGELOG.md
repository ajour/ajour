<!-- @see (casperstorm): Disable MD024 because `Keep a Changelog` use duplicate
header titles -->
<!-- markdownlint-disable MD024 -->

# Changelog

All notable changes to this project will be documented in this file.

The format is based on [Keep a Changelog](https://keepachangelog.com/en/1.0.0/),
and this project adheres to [Semantic Versioning](https://semver.org/spec/v2.0.0.html).

The sections should follow the order `Packaging`, `Added`, `Changed`, `Fixed`
and `Removed`.

## [Unreleased]

### Fixed

<<<<<<< HEAD
- Better handling of the new TOC format with flavor in the filename.
=======
- Better error handling if a source goes down.
>>>>>>> 15d01e70

## [1.3.1] - 2021-09-12

### Added

- Classic Era PTR support.
- A new retry button will appear alongside an error message if one of the API servers
  is down. This new button should make it easier to try fetching the data again
  instead of relaunching the application.

### Fixed

- ElvUI (and a few other) addons should now properly show up in Ajour again.
- Fixed issue where alt + tabbing would change view in Ajour.

## [1.3.0] - 2021-08-05

### Packaging

- Adds a new cargo feature flag `no-self-update`. When used, Ajour won't check for
  newer updates.
- Adds 2 new release assets, one for Windows and Macos, both with this feature
  activated. These can be picked up by Chocolatey & Homebrew respectively.

### Added

- Addons can now be exported to a `.yml` file and reimported to Ajour. When
  importing, any addons that don't currently exist on the system will be installed.
  Export and Import buttons have been added to the Addons section of Settings.

### Fixed

- Fixed bug where `alt+tab` would change tabs in Ajour.

## [1.2.5] - 2021-07-26

### Fixed

- Addons from Hub was not always correctly installed.

## [1.2.4] - 2021-07-26

### Added

- Hub catalog source.
  - This is a new source which the [WowUp](https://wowup.io/) team has created.
- Keybindings have been added to navigate around quickly.
- Possible to see all addons from all sources when browsing the Catalog by selecting
  "All Sources" in the list.

### Removed

- Townlong Yak source has been removed from Catalog due to it being [deprecated](https://www.townlong-yak.com/addons/about/update-api)
  by the author.
  - Townlong Yak addons are still available through both CurseForge and the newly
    added source, Hub.

### Changed

- Speed up parsing addons by improving regex expessions.

## [1.2.3] - 2021-07-17

### Added

- Uses `release.json` when installing addons through Github and Gitlab to determine
  correct asset, if it's available.
- Ability to select compression level when using Zstd as backup format.
- Ability to backup `Fonts` folder.
- SavedVariables can be removed for a single addon under details.

### Changed

- Better UX for when an error occurs.

### Fixed

- Missing translations

## [1.2.2] - 2021-07-06

### Added

- Ability to open backup directory directly from Settings

### Fixed

- Correctly match multi toc addons

## [1.2.1] - 2021-07-02

### Added

- New language added to Ajour:
  - Polish (thanks KasprzykM)
- Ability to select Screenshots when backing up.
- Button in settings to open AddOns directory for selected flavor

### Fixed

- Fixed error importing Gitlab addons from repos under a nested subgroup
- Fixed inconsistent size & styling in the segmented mode button
- Fixed bug where SavedVariables files ending in `.bak` weren't deleted

## [1.2.0] - 2021-05-18

### Added

- Support for TBC.
  - If you are planning on playing **Classic Tbc**, you should check if any addon
    has `-` in Source column, if thats the case, delete and re-download the addon
    from Catalog.
  - If you are planning on playing **Classic Era**, you can either copy your addon
    from `_classic_` to `_classic_era_` or re-download them from Catalog. Ajour doesn't
    migrate it for you.
- Ability to select Ajour data folder when backing up.

### Fixed

- Windows: Only one instance of Ajour can be launched at a time.

### Changed

- Renamed option `both` to `all` for `backup` CLI command.

## [1.1.0] - 2021-04-15

### Added

- Windows: Ajour can now be closed to the system tray. New options in Settings have
  been added to Close to the Tray, Start Ajour closed to the Tray, and Launch Ajour
  at boot.
  - While closed to tray, the icon can be double clicked to toggle window visibility
    or right clicked and toggled from the menu.
- Small labels will now indicate if there are addons or Wago's ready to be updated.
- Added CLI command `add-path`. More information can be found in CLI.md.
- A Theme Builder website has been created where themes can be created and easily
  imported into Ajour.
  - Website can be accessed from Settings -> Open Theme Builder or directly via
    [https://theme.getajour.com](https://theme.getajour.com)
  - After editing theme, copy URL and paste in Settings -> Import Theme then click
    Import

### Changed

- Renamed CLI command `update-weakauras` to `update-auras`.

### Fixed

- Localization issues which were causing Ajour to crash has been resolved.
- Resolved issue where single accounts was never saved to the
  config casuing the CLI `update-weakauras` not to work properly.

## [1.0.1] - 2021-03-28

### Added

- Added flavor for Classic Beta (which TBC Classic beta is using).
- Support zstd compression when creating backups

### Fixed

- CLI now works properly with the new multiple path setup.
- Turkish language no longer crash Ajour in the Wago screen.
- Auto refresh will now correctly respect the exclude list.

## [1.0.0] - 2021-03-23

### Added

- Ability to choose a different directory for each flavor.
  This means you can use a single instance of Ajour even if you have Retail and
  Classic in two different directories.
- Addon backup directory will be created if missing
- Addon updates are automatically checked for every 30 minutes while the program
  is open. If new updates are available, they will be sorted to the top of the screen
- A new "Auto Update" setting can be enabled in the Addons section of the Settings.
  When enabled, Ajour will automatically apply new addon updates when available
  (new updates are checked for every 30 minutes)
- Plater Nameplates are supported in the Wago tab. Updates can be applied
  from this screen

### Changed

- Renamed My WeakAuras to Wago because we now support both Plater and WeakAuras
- Error messages are cleared when "Refresh" is pressed

### Fixed

- Default config folder is no longer created when passing a custom directory
  with `--data`

## [0.7.2] - 2021-03-02

### Added

- Automatically select account in My WeakAuras if there only is one account

### Changed

- Better UX when opening Catalog for the first time

### Fixed

- Issue with TownlongYak addons while updating them through CLI
- Ensure orphaned folders aren't created when updating an addon that no longer
  has a folder from the previous version
- Linux: Disable self update for non-AppImage binaries since this functionality
  only works on the published AppImage

## [0.7.1] - 2021-02-14

### Added

- Townlong Yak addons has been added to the Catalog.
- Optional 'Categories' column for Catalog.
- Optional 'Summary' column for My Addons.
- New languages added to Ajour:
  - 🇺🇦 Ukrainian (thanks Krapka and Orney)

### Changed

- Sorted language picker in Settings.
- Tweaked catalog fuzzy search to weight title matches higher than description
  matches.

### Fixed

- Multiple error messages are now correctly localized.
- Corrected error in flavor detection if Ajour was launched before WoW had ever
  been launched.

## [0.7.0] - 2021-01-26

### Added

- Ability to search for addons in MyAddons.
- New languages added to Ajour:
  - 🇨🇿 Czech (thanks Ragnarocek)
  - 🇳🇴 Norwegian (thanks Jim Nordbø and Nichlas Sørli)
  - 🇭🇺 Hungarian (thanks Krisz)
  - 🇵🇹 Portuguese (thanks Boryana)
  - 🇸🇰 Slovak (thanks Ragnarocek)
  - 🇹🇷 Turkish (thanks Gageracer)

### Changed

- Ajour binaries for Windows are now digitally signed.
- Refreshed the menu with a more simple and uncluttered look.
- Catalog fuzzy matching better removes unrelated results while retaining relevant
  results

### Fixed

- Refresh button in My WeakAura is now interactable at all times.
- Catalog is now being cached and will load faster than before.

## [0.6.3] - 2021-01-14

### Added

- Added back inline changelogs for remote version. Clicking on the remote version
  will show the changelog inline instead of opening a browser window.
- Ajour has been localized. Currently we support the following languages:
  - 🇺🇸 English
  - 🇩🇰 Danish
  - 🇷🇺 Russian (thanks Ruslan)
  - 🇪🇸 Spanish (thanks El Empresario and Boryana)
  - 🇩🇪 German (thanks Subduck)
  - 🇫🇷 French (thanks Nelfym)
  - 🇸🇪 Swedish (thanks Zee)

### Fixed

- Parsing error causing WeakAuras to fail parsing due to missing "version" field
- Incorrect percent encoding in WeakAuras API calls causing auras to not display

## [0.6.1] - 2021-01-02

### Added

- Added "Beta / Alpha" release channel support for GitHub addons. Releases marked
  as "pre-release" on GitHub will show as an update when the addon is marked as
  "Beta" or "Alpha". Releases not marked as "pre-release" will show up for "Stable".
- Row colors now alternate by default for better accessibility. This can be turned
  off in settings under the UI section's "Alternate Row Colors" checkbox.
- Remote version can be clicked to directly open the changelog webpage.
- Added a new button in settings under Column configuration to "Reset Columns".
  Pressing this button will reset columns to their default size, sort & visibility.
- SavedVariables can now be deleted along side the addon if you enable it from
  Settings.

### Changed

- `Interface` folder root is included in the zip backup when `AddOns` is selected.
  Some users store proprietary data alongside the `AddOns` folder that they'd like
  included during backup.
- Removed `Force install` as it had no value.

### Fixed

- Now correctly parses WeakAuars uploaded to Wago as a guest.
- Fixed addon title letter casing for GitHub addons by using the actual repository
  name instead of parsed repo from the user inputted URL
- Removed minimum window size on Linux. This fixed a issue where the application
  would not be resizable.
- Fixed bug where log file didn't respect custom `--data` path. Log is now created
  under the supplied `--data` path.
- Small height difference in Catalog search menu.

## [0.6.0] - 2020-12-20

### Added

- Support for updating WeakAuras from [Wago.io](https://wago.io/weakauras).
  You will find a new button in the menu called `My WeakAuras` if you have
  the WeakAura addon installed.
  - Once setup in Ajour, WeakAuras updates can also be checked on the CLI with
    `ajour update-weakauras`.
- A global release channel can now be set in Settings. This makes it easy to set
  all addons to a certain release channel, instead of going through them one by
  one. Each addon can still overwrite this setting, if wanted.

### Changed

- Catalog search now uses a fuzzy match for better searching of the catalog.

### Fixed

- Certain CF addons weren't fingerprinted correctly due to a bug in the fingerprinting
  logic for splitting on lines.
- Fix a bug where users upgrading from an older version of Ajour might have incorrect
  behavior when trying to resize a column in the Catalog
- Ignored addons are now sorted correctly again
- Fingerprint and addon cache entries are now properly deleted when the addon folder
  is missing from the filesystem
- Unknown addons are now at the botton of the addon list by default instead of top
- Padding was added back on My Addon and Catalog title columns, which was unintentionally
  removed when implementing highlightable rows

## [0.5.4] - 2020-12-07

### Added

- Row Highlighting. Rows in `My Addons` and `Catalog` will now highlight on mouseover.
  Clicking a row in `My Addons` will expand it. Clicking a row in `Catalog` will
  launch the website of the addon.
- Ability to retry an update, if it failed during download or unpacking.
- A minimum size to the Ajour window.
- A new Beta self update channel has been added that can be selected to allow self
  updating Ajour to beta releases. Use this if you'd like to help test out newer
  features before they are released, or just want the latest a little quicker than
  our normal release schedule. This can be changed in the settings.
- Periodic self update check. Ajour will now check for self updates while running
  every hour. Previously self updates were only checked on launch.

### Changed

- The old Changelog system has been removed which means you can no longer
  interact with the versions in the `Local` and `Remote` columns.
  Instead, a `Changelog` button has been added to the expanded addon window.

### Fixed

- Fixed issue where some Tukui addons wouldn't get matched correctly.
- Fixed a bug in backup where the zip archive created on Windows didn't open
  properly
  on Linux and Macos. Fixed by converting Windows `\` path separators to `/`
  before writing to the zip file.

## [0.5.3] - 2020-11-23

### Added

- Added an option to Backup via the command line. Flavors and backup folder sources
  can be specified
  - Pass `ajour backup --help` to get help using this new command
- Two new themes; Ferra and One Dark
- Button in settings to open config data directory

### Changed

- Sorted themes alphabetically in the picker
- Better human readable errors in Ajour gui. Errors and underlying causes
  are still logged.

### Fixed

- Fixed bug that caused catalog to fail downloading when `null` values existed
  in the payload
- Ajour starts with zero height and width after being closed minimized
- Removed timeout for downloading the catalog. Users with slow internet can now
  fetch the catalog regardless of how long it will take
- Catalog could cause Ajour to crash if internet connection was slow

## [0.5.2] - 2020-11-20

### Packaging

- Updated Ajour icon on macOS to a "Big Sur" version

### Added

- About view
- Option to hide ignored addons

### Changed

- Date sort catalog descending first, which is more natural
- Settings now use the whole view

### Fixed

- Game Version fallback to TOC could in some cases fail
- Visual glitch when only having 1 flavor
- Load addons into catalog asynchronously
- Only show categories pertaining to the source selected

## [0.5.1] - 2020-11-12

### Added

- WoWInterface addons has been added to the Catalog.
- Catalog will automatically refresh if Ajour is kept open.
  - Underlying catalog data refreshes every night at 00:00 UTC, this refresh
    triggers at 00:05 UTC
- Added ability to toggle which folders get included in Backup (AddOns & WTF)
- Addons can be installed from GitHub and GitLab via the GUI or command line
  - To install via the command line, check out `ajour install --help`

### Fixed

- If we don't get Game Version from API we fallback to the one in the TOC file
  if present.
- Increased width on certain buttons to avoid line breaks.

## [0.5.0] - 2020-11-03

### Packaging

- Ajour can now self update when a new release is available. An "Update" button
  will appear along with a message that a newer release is available. Clicking this
  button will automatically update Ajour and relaunch it as the newer version.
  - On windows, self update may fail if you've placed the executable in Program
    Files due to permissions. Either run as administrator or place the executable
    under your User folder. We recommend placing it as `%APPDATA%\ajour\ajour.exe`
    and pinning to the taskbar or creating a desktop shortcut.
  - On linux, self update only works when running from the AppImage.
- The linux `AppImage` release assets are now built on Ubuntu 16.04 (Xenial) to
  improve support.

### Added

- You can now select which columns you want to see in the Catalog.
- Game version has been added as a optional column to addons in the Catalog.
- Ajour now matches addons against WoWInterface.
- Button to Ajour website in Settings.
- Tukui addons can now be installed via the Catalog.
  - A cache was added to support this feature since tukui addons have fairly
    unreliable metadata in their .toc files.

### Fixed

- Some addons failed to install through the catalog.
- Cancelling when changing wow path will empty list.
- Case-sensitive issue when sorting addons by title.
- Better addon changelog formatting.
- Bug on linux that caused window size to grow / shrink between sessions when a
  <>1.0 scale was set.
- Issue where Ajour sometimes shows a blank screen while content is loading.
- Issue where forked addons from the curse API would show both versions of the
  addon in Ajour instead of only the one actually installed.

## [0.4.4] - 2020-10-23

### Fixed

- Fixed issue where Tukui addons would delete dependency standalone addons
  during update.
- Now correctly shows all sub-addons if they are a seperate addons.
  - An example is Altoholic-Retail (Teelo's Fork). All it's dependencies are
    actually standalone addons. They are now correctly shown.

## [0.4.3] - 2020-10-22

### Fixed

- Fixed the CurseForge API issue by using another api that caches the responses
  (kindly provided by wowup.io).
- Minor improvements to the matching addons which was caused by yesterdays update
  (SORRY!).

## [0.4.2] - 2020-10-21

### Added

- Add fallback measures for displaying addons when fingerprinting fails or we
  can't link an addon to a remote registry.
  - Curse addons that have been locally modified should now display properly in
    Ajour. A `Repair` button will be present which will install the latest version
    of the addon so Ajour can accurately track the addon without local modifications.
  - Addons that can't match to any registry will now show up in Ajour as status
    `Unknown`. Addons that have multiple folders will not be grouped and instead
    we will show one entry for every folder.
  - **NOTE**: The current ongoing issues with the CurseForge fingerprint API
    means some addons will randomly get one of these new statuses, but should be
    ignored until that issue has been resolved.
- Added Latest Release column to both My Addons and Catalog.
- Support for Beta and PTR.
- When pressing on either `local` or `remote` version in MyAddons you will see
  the changelog.
- When pressing on the addon title inside the catalog Ajour will open the addon
  website.

### Fixed

- Fixed bug where orphaned folders could exist after updating an addon if the
  newer version of an addon didnt't include those folders anymore.
- Ensure symlinks are removed in the addons folder prior to extracting an addon,
  so we don't write into the symlink and instead remove the link / create a new folder.
  - This is a request from a developer who symlinks their source code into the
    addons folder and Ajour could accidently overwrite it.
- Fixed catalog install buttons getting stuck when install fails or addon is
  unavailable to download. Button will now show "Retry" if failed and disabled as
  "Unavailable" if the addon is unavailable.
- Added a check on content length of downloaded addons when updating or
  installing and properly set an error message when this occurs so we know the
  update / install failed so use can retry.
- Fixed a bug in the logic for selecting a relevant release channel.

### Changed

- Now only shows the flavors which is detected in your World of Warcraft folder

### Packaging

- Added Forest Night theme

## [0.4.1] - 2020-10-11

### Added

- 10 new themes has been bundled together with the application.
  - The way you define a theme has been refactored so we can define more nuances.
  - This is a breaking changes for old themes, which needs to be refactored to
    the new format. By default if the theme does not conform to the new format,
    Ajour will simply not try to parse it.
- Added a command line option to update all addons with an update without launching
  the GUI. Process will exit after completing.
  - Use `ajour update` from command line
- Ajour can now self update when a new release is available.
  - User is presented with an "Update" buton instead of a "Download" button when
    a new release is available. Upon clicking, the new release will be downloaded
    in the background, replace the existing executable file, and will be relaunched
    as the new version.

### Fixed

- Fixed a case where we would choose alpha even though it was older than stable.
- Fixed fingerprinting where some addons would fail during fingerprinting due to
  invalid UTF-8 characters and missing files. These addons now successfully fingerprint.

## [0.4.0] - 2020-10-06

### Added

- The catalog has been implemented 📦
  - This is long awaited, but we wanted to get it right. You can now easily and
    quickly search, filter and install addons
  - This first release of the catalog will come with CurseForge as source and in
    the next release we will add Tukui as well
- Logic for falling back to root World of Warcraft directory if a sub-folder was
  chosen
  - We solved a UX problem with some coding logic. It was not always clear that
    Ajour requires the World of Warcraft root folder

### Changed

- Tidy up Settings
- Better onboarding the first time you start Ajour
  - We have added a nice button to the welcome message to let users easily get
    going by selecting the World of Warcraft path

## [0.3.5] - 2020-10-01

### Packaging

- Updated Ajour icon.
- Added an alternative build that uses OpenGL. This will allow Ajour to be used
  by the widest possible audience, and resolve issues where users couldn't use Ajour
  with older / certain GPU configurations. An alternative download link will be
  provided to users wanting to try this build over the default.
- Added AppImage release that can be used on linux distro

### Added

- You can now select which release channel you want each addon to use. Currently
  `alpha`, `beta` and `stable` is supported.
- Columns can now be toggled as visible and reordered from settings. In addition,
  3 new optional columns have been added that can be toggled (Channel, Game Version,
  Author).
- Added command line options that can be specified to change the behavior of Ajour
  at runtime.
  - `--data <PATH>` can be specified to use a custom data directory
  - `--aa <true / false>` can be specified to enable / disable Anti-aliasing.
    Anti-aliasing is used by default if not specified.

### Changed

- Ignored addons has been removed from settings, and is now present in the addon
  list with a `ignored` status.
  - Reason for this is to clean up settings view.
- Reworked the controls for selected flavor. It should now be more obvious what
  is selected and what you can select.
- Ajour now does a better job at cache busting by looking at the modified date
  on a Addon folder.

### Fixed

- Ajour now creates the `.config` dir if it does not exist on macOS and Linux.
  - This fixes a crash where Ajour coudn't start if the user didn't have a `.config`
    directory.
- Fixed a issue where Ajour would crash if CurseForge returned Minecraft addons
  instead of a World of Warcraft addons.
  - We have had a incident where a requested World of Warcraft addon was returned
    as a Minecraft plugin called HorsePower. This we did not expect so Ajour would
    crash.

## [0.3.4] - 2020-09-26

### Packaging

- Windows: Ajour now comes bundled with the needed dependencies. This way we avoid
  relying on the system having Microsoft Visual C++ 2015 Redistributable.

### Added

- It is now possible to see when a update was released in the details view of an
  addon.
- A website button has been added to the detail view of each addon.
  - The idea is that with this button, it is easy to open up the addon website
    and view additional information which Ajour might not show.
- Columns can be resized by clicking & dragging the dividers between the column
  headers. This change will be saved and used when starting Ajour.
- Window size will be saved when resizing the application and used when starting
  Ajour.
- UI Scaling has been added to settings. UI scale can be increased or decreased
  and will be saved when changed.
- A backup option has been added to archive the AddOns and WTF folders from each
  flavor installed on the machine to a user chosen directory.
  - Backups created through Ajour are not actively managed once created, so pruning
    old backups and restoring from a backup need to be handled by the user

### Changed

- Detail view has now a more calm look by utlilizing the space to the right, and
  by increasing the opacity of the background slighty to create some levels in the
  design.

## [0.3.3] - 2020-09-17

### Packaging

- Added local logging for debugging the application. An `ajour.log` file is saved
  in the ajour config directory. This file can be shared along with any bug reports
  to help better debug the issue

### Added

- Improve clarity of row titles to reflect current sort state

### Changed

- Made it easier to use Ajour if you play both Classic and Retail by moving the
  control from settings into the menubar
  - Ajour will now parse both Classic and Retail directories on launch. This means
    that when you switch between the two it will now be instantaneously

### Fixed

- Update all will now respect ignored addons, and correctly skip them
- The settings- and detail-window will now be closed on interactions outside of
  it
  - It was a bit confusing that the windows stayed open even though you interacted
    with the application outside of them
- When displaying details for an addon, the title of the addon is highlighted to
  improve visibility of which addon is expanded
- Better toc file parsing
  - We now have better logic catching the values inside the toc file
  - If we for some reason does not find a title for the addon, we fallback and
    use the foldername
- Check for case-insensitive version of `Interface/AddOns` folder for robustness
- Check for & create ajour config folder before launching concurrent init operations
  - The `load_config` and `load_user_themes` operations are launched concurrently
    on startup. Since they both require the config folder, they will both try to
    create it if it doesn't exist. This causes a panic on linux since the `create_dir`
    fs operation fails if the folder already exists

## [0.3.2] - 2020-09-11

### Changed

- Light theme is now a bit more gentle to the eyes. Don't worry, it's still not
  default.
- Switched Refresh and Update All buttons.

## [0.3.1] - 2020-09-11

### Fixed

- Correctly rehashes addon after an update.
  - After an addon was updated we did in some cases not rehash correctly. This
    was due to the fact that a addon can have multiple folders and this was not
    taken into account in this case. Another case was that we replaced the content
    with the new update, but that could again lead to a miscalclulated hash if there
    was a mismatch in amount of files. Thanks to [tarkah](https://github.com/tarkah)
    for these optimizations.

## [0.3.0] - 2020-09-10

### Added

- Fingerprinting is now used to better match addons.
  - This is a bigger refactor, which introduces a whole new way of matching addons.
    We are now doing a hash of each addon, which we then compare with the API to
    see if we need to update or not. It has, however, introduced a longer initial
    load time because we need to hash each addon. The hash is saved locally, so
    we have some logic in place to minimize the amount of times we are hashing.

### Fixed

- Trimming leading and trailing whitespace from toc values.
  - Small issue where some `.toc` files added multiple space before, or after values
    which would confuse our UI.
- UI glitch in settings has been removed.

## [0.2.5] - 2020-09-05

### Added

- Make columns sortable (by [tarkah](https://github.com/tarkah))
- Support for user themes and theme selection (by [tarkah](https://github.com/tarkah))

### Fixed

- UTF-8 issue in .toc file
- Updated copy, and improved onboarding experience

## [0.2.4] - 2020-09-02

### Added

- Ajour checks itself for updates (by [tarkah](https://github.com/tarkah))
- Tukui now handle classic flavor

### Changed

- Removed details button. Title is now clickable.

### Fixed

- Parsing issue with Tukui addons.

## [0.2.3] - 2020-08-30

### Added

- New logic for bundling together addons
- Author information in addon details
- Ignore and unignore addons

### Changed

- Throttle # of connections to api

## [0.2.2] - 2020-08-27

### Added

- Select game flavor in Settings

### Fixed

- Large addons were not being timedout
- Linux users were not able to select a folder in file dialog

## [0.2.1] - 2020-08-26

### Added

- Settings view
- File dialog to select World of Warcraft pth from settings view
- Force download button on addons

### Fixed

- Better copy for many strings<|MERGE_RESOLUTION|>--- conflicted
+++ resolved
@@ -16,11 +16,8 @@
 
 ### Fixed
 
-<<<<<<< HEAD
 - Better handling of the new TOC format with flavor in the filename.
-=======
 - Better error handling if a source goes down.
->>>>>>> 15d01e70
 
 ## [1.3.1] - 2021-09-12
 
