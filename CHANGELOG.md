--- conflicted
+++ resolved
@@ -7,15 +7,12 @@
 The sections should follow the order `Packaging`, `Added`, `Changed`, `Fixed` and `Removed`.
 
 ## [Unreleased]
-<<<<<<< HEAD
 ### Added
 -  Improve clarity of row titles to reflect current sort state
   - A little up-, or down-arrow has been added to indicate sort direction, and a color has been added to the selected colum.
-=======
 ### Changed
 - Made it easier to use Ajour if you play both Classic and Retail by moving the control from settings into the menubar.
   - Ajour will now parse both Classic and Retail directories on launch. This means that when you switch between the two it will now be instantaneously.
->>>>>>> 773994be
 ### Fixed
 - Better toc file parsing
   - We now have better logic catching the values inside the toc file
