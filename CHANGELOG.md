<!-- @see (casperstorm): Disable MD024 because `Keep a Changelog` use duplicate
header titles -->
<!-- markdownlint-disable MD024 -->

# Changelog

All notable changes to this project will be documented in this file.

The format is based on [Keep a Changelog](https://keepachangelog.com/en/1.0.0/),
and this project adheres to [Semantic Versioning](https://semver.org/spec/v2.0.0.html).

The sections should follow the order `Packaging`, `Added`, `Changed`, `Fixed`
and `Removed`.

## [Unreleased]

### Added

<<<<<<< HEAD
- Addon backup directory will be created if missing,
=======
- Addon updates are automatically checked for every 30 minutes while the program
  is open. If new updates are available, they will be sorted to the top of the screen
- A new "Auto Update" setting can be enabled in the Addons section of the Settings.
  When enabled, Ajour will automatically apply new addon updates when available
  (new updates are checked for every 30 minutes)
- Plater Nameplates are supported in the My Weakauras tab. Updates can be applied
  from this screen

### Changed

- Error messages are cleared when "Refresh" is pressed
>>>>>>> 67195880

## [0.7.2] - 2021-03-02

### Added

- Automatically select account in My WeakAuras if there only is one account

### Changed

- Better UX when opening Catalog for the first time

### Fixed

- Issue with TownlongYak addons while updating them through CLI
- Ensure orphaned folders aren't created when updating an addon that no longer
  has a folder from the previous version
- Linux: Disable self update for non-AppImage binaries since this functionality
  only works on the published AppImage

## [0.7.1] - 2021-02-14

### Added

- Townlong Yak addons has been added to the Catalog.
- Optional 'Categories' column for Catalog.
- Optional 'Summary' column for My Addons.
- New languages added to Ajour:
  - 🇺🇦 Ukrainian (thanks Krapka and Orney)

### Changed

- Sorted language picker in Settings.
- Tweaked catalog fuzzy search to weight title matches higher than description
  matches.

### Fixed

- Multiple error messages are now correctly localized.
- Corrected error in flavor detection if Ajour was launched before WoW had ever
  been launched.

## [0.7.0] - 2021-01-26

### Added

- Ability to search for addons in MyAddons.
- New languages added to Ajour:
  - 🇨🇿 Czech (thanks Ragnarocek)
  - 🇳🇴 Norwegian (thanks Jim Nordbø and Nichlas Sørli)
  - 🇭🇺 Hungarian (thanks Krisz)
  - 🇵🇹 Portuguese (thanks Boryana)
  - 🇸🇰 Slovak (thanks Ragnarocek)
  - 🇹🇷 Turkish (thanks Gageracer)

### Changed

- Ajour binaries for Windows are now digitally signed.
- Refreshed the menu with a more simple and uncluttered look.
- Catalog fuzzy matching better removes unrelated results while retaining relevant
  results

### Fixed

- Refresh button in My WeakAura is now interactable at all times.
- Catalog is now being cached and will load faster than before.

## [0.6.3] - 2021-01-14

### Added

- Added back inline changelogs for remote version. Clicking on the remote version
  will show the changelog inline instead of opening a browser window.
- Ajour has been localized. Currently we support the following languages:
  - 🇺🇸 English
  - 🇩🇰 Danish
  - 🇷🇺 Russian (thanks Ruslan)
  - 🇪🇸 Spanish (thanks El Empresario and Boryana)
  - 🇩🇪 German (thanks Subduck)
  - 🇫🇷 French (thanks Nelfym)
  - 🇸🇪 Swedish (thanks Zee)

### Fixed

- Parsing error causing WeakAuras to fail parsing due to missing "version" field
- Incorrect percent encoding in WeakAuras API calls causing auras to not display

## [0.6.1] - 2021-01-02

### Added

- Added "Beta / Alpha" release channel support for GitHub addons. Releases marked
  as "pre-release" on GitHub will show as an update when the addon is marked as
  "Beta" or "Alpha". Releases not marked as "pre-release" will show up for "Stable".
- Row colors now alternate by default for better accessibility. This can be turned
  off in settings under the UI section's "Alternate Row Colors" checkbox.
- Remote version can be clicked to directly open the changelog webpage.
- Added a new button in settings under Column configuration to "Reset Columns".
  Pressing this button will reset columns to their default size, sort & visibility.
- SavedVariables can now be deleted along side the addon if you enable it from
  Settings.

### Changed

- `Interface` folder root is included in the zip backup when `AddOns` is selected.
  Some users store proprietary data alongside the `AddOns` folder that they'd like
  included during backup.
- Removed `Force install` as it had no value.

### Fixed

- Now correctly parses WeakAuars uploaded to Wago as a guest.
- Fixed addon title letter casing for GitHub addons by using the actual repository
  name instead of parsed repo from the user inputted URL
- Removed minimum window size on Linux. This fixed a issue where the application
  would not be resizable.
- Fixed bug where log file didn't respect custom `--data` path. Log is now created
  under the supplied `--data` path.
- Small height difference in Catalog search menu.

## [0.6.0] - 2020-12-20

### Added

- Support for updating WeakAuras from [Wago.io](https://wago.io/weakauras).
  You will find a new button in the menu called `My WeakAuras` if you have
  the WeakAura addon installed.
  - Once setup in Ajour, WeakAuras updates can also be checked on the CLI with
    `ajour update-weakauras`.
- A global release channel can now be set in Settings. This makes it easy to set
  all addons to a certain release channel, instead of going through them one by
  one. Each addon can still overwrite this setting, if wanted.

### Changed

- Catalog search now uses a fuzzy match for better searching of the catalog.

### Fixed

- Certain CF addons weren't fingerprinted correctly due to a bug in the fingerprinting
  logic for splitting on lines.
- Fix a bug where users upgrading from an older version of Ajour might have incorrect
  behavior when trying to resize a column in the Catalog
- Ignored addons are now sorted correctly again
- Fingerprint and addon cache entries are now properly deleted when the addon folder
  is missing from the filesystem
- Unknown addons are now at the botton of the addon list by default instead of top
- Padding was added back on My Addon and Catalog title columns, which was unintentionally
  removed when implementing highlightable rows

## [0.5.4] - 2020-12-07

### Added

- Row Highlighting. Rows in `My Addons` and `Catalog` will now highlight on mouseover.
  Clicking a row in `My Addons` will expand it. Clicking a row in `Catalog` will
  launch the website of the addon.
- Ability to retry an update, if it failed during download or unpacking.
- A minimum size to the Ajour window.
- A new Beta self update channel has been added that can be selected to allow self
  updating Ajour to beta releases. Use this if you'd like to help test out newer
  features before they are released, or just want the latest a little quicker than
  our normal release schedule. This can be changed in the settings.
- Periodic self update check. Ajour will now check for self updates while running
  every hour. Previously self updates were only checked on launch.

### Changed

- The old Changelog system has been removed which means you can no longer
  interact with the versions in the `Local` and `Remote` columns.
  Instead, a `Changelog` button has been added to the expanded addon window.

### Fixed

- Fixed issue where some Tukui addons wouldn't get matched correctly.
- Fixed a bug in backup where the zip archive created on Windows didn't open
  properly
  on Linux and Macos. Fixed by converting Windows `\` path separators to `/`
  before writing to the zip file.

## [0.5.3] - 2020-11-23

### Added

- Added an option to Backup via the command line. Flavors and backup folder sources
  can be specified
  - Pass `ajour backup --help` to get help using this new command
- Two new themes; Ferra and One Dark
- Button in settings to open config data directory

### Changed

- Sorted themes alphabetically in the picker
- Better human readable errors in Ajour gui. Errors and underlying causes
  are still logged.

### Fixed

- Fixed bug that caused catalog to fail downloading when `null` values existed
  in the payload
- Ajour starts with zero height and width after being closed minimized
- Removed timeout for downloading the catalog. Users with slow internet can now
  fetch the catalog regardless of how long it will take
- Catalog could cause Ajour to crash if internet connection was slow

## [0.5.2] - 2020-11-20

### Packaging

- Updated Ajour icon on macOS to a "Big Sur" version

### Added

- About view
- Option to hide ignored addons

### Changed

- Date sort catalog descending first, which is more natural
- Settings now use the whole view

### Fixed

- Game Version fallback to TOC could in some cases fail
- Visual glitch when only having 1 flavor
- Load addons into catalog asynchronously
- Only show categories pertaining to the source selected

## [0.5.1] - 2020-11-12

### Added

- WoWInterface addons has been added to the Catalog.
- Catalog will automatically refresh if Ajour is kept open.
  - Underlying catalog data refreshes every night at 00:00 UTC, this refresh
    triggers at 00:05 UTC
- Added ability to toggle which folders get included in Backup (AddOns & WTF)
- Addons can be installed from GitHub and GitLab via the GUI or command line
  - To install via the command line, check out `ajour install --help`

### Fixed

- If we don't get Game Version from API we fallback to the one in the TOC file
  if present.
- Increased width on certain buttons to avoid line breaks.

## [0.5.0] - 2020-11-03

### Packaging

- Ajour can now self update when a new release is available. An "Update" button
  will appear along with a message that a newer release is available. Clicking this
  button will automatically update Ajour and relaunch it as the newer version.
  - On windows, self update may fail if you've placed the executable in Program
    Files due to permissions. Either run as administrator or place the executable
    under your User folder. We recommend placing it as `%APPDATA%\ajour\ajour.exe`
    and pinning to the taskbar or creating a desktop shortcut.
  - On linux, self update only works when running from the AppImage.
- The linux `AppImage` release assets are now built on Ubuntu 16.04 (Xenial) to
  improve support.

### Added

- You can now select which columns you want to see in the Catalog.
- Game version has been added as a optional column to addons in the Catalog.
- Ajour now matches addons against WoWInterface.
- Button to Ajour website in Settings.
- Tukui addons can now be installed via the Catalog.
  - A cache was added to support this feature since tukui addons have fairly
    unreliable metadata in their .toc files.

### Fixed

- Some addons failed to install through the catalog.
- Cancelling when changing wow path will empty list.
- Case-sensitive issue when sorting addons by title.
- Better addon changelog formatting.
- Bug on linux that caused window size to grow / shrink between sessions when a
  <>1.0 scale was set.
- Issue where Ajour sometimes shows a blank screen while content is loading.
- Issue where forked addons from the curse API would show both versions of the
  addon in Ajour instead of only the one actually installed.

## [0.4.4] - 2020-10-23

### Fixed

- Fixed issue where Tukui addons would delete dependency standalone addons
  during update.
- Now correctly shows all sub-addons if they are a seperate addons.
  - An example is Altoholic-Retail (Teelo's Fork). All it's dependencies are
    actually standalone addons. They are now correctly shown.

## [0.4.3] - 2020-10-22

### Fixed

- Fixed the CurseForge API issue by using another api that caches the responses
  (kindly provided by wowup.io).
- Minor improvements to the matching addons which was caused by yesterdays update
  (SORRY!).

## [0.4.2] - 2020-10-21

### Added

- Add fallback measures for displaying addons when fingerprinting fails or we
  can't link an addon to a remote registry.
  - Curse addons that have been locally modified should now display properly in
    Ajour. A `Repair` button will be present which will install the latest version
    of the addon so Ajour can accurately track the addon without local modifications.
  - Addons that can't match to any registry will now show up in Ajour as status
    `Unknown`. Addons that have multiple folders will not be grouped and instead
    we will show one entry for every folder.
  - **NOTE**: The current ongoing issues with the CurseForge fingerprint API
    means some addons will randomly get one of these new statuses, but should be
    ignored until that issue has been resolved.
- Added Latest Release column to both My Addons and Catalog.
- Support for Beta and PTR.
- When pressing on either `local` or `remote` version in MyAddons you will see
  the changelog.
- When pressing on the addon title inside the catalog Ajour will open the addon
  website.

### Fixed

- Fixed bug where orphaned folders could exist after updating an addon if the
  newer version of an addon didnt't include those folders anymore.
- Ensure symlinks are removed in the addons folder prior to extracting an addon,
  so we don't write into the symlink and instead remove the link / create a new folder.
  - This is a request from a developer who symlinks their source code into the
    addons folder and Ajour could accidently overwrite it.
- Fixed catalog install buttons getting stuck when install fails or addon is
  unavailable to download. Button will now show "Retry" if failed and disabled as
  "Unavailable" if the addon is unavailable.
- Added a check on content length of downloaded addons when updating or
  installing and properly set an error message when this occurs so we know the
  update / install failed so use can retry.
- Fixed a bug in the logic for selecting a relevant release channel.

### Changed

- Now only shows the flavors which is detected in your World of Warcraft folder

### Packaging

- Added Forest Night theme

## [0.4.1] - 2020-10-11

### Added

- 10 new themes has been bundled together with the application.
  - The way you define a theme has been refactored so we can define more nuances.
  - This is a breaking changes for old themes, which needs to be refactored to
    the new format. By default if the theme does not conform to the new format,
    Ajour will simply not try to parse it.
- Added a command line option to update all addons with an update without launching
  the GUI. Process will exit after completing.
  - Use `ajour update` from command line
- Ajour can now self update when a new release is available.
  - User is presented with an "Update" buton instead of a "Download" button when
    a new release is available. Upon clicking, the new release will be downloaded
    in the background, replace the existing executable file, and will be relaunched
    as the new version.

### Fixed

- Fixed a case where we would choose alpha even though it was older than stable.
- Fixed fingerprinting where some addons would fail during fingerprinting due to
  invalid UTF-8 characters and missing files. These addons now successfully fingerprint.

## [0.4.0] - 2020-10-06

### Added

- The catalog has been implemented 📦
  - This is long awaited, but we wanted to get it right. You can now easily and
    quickly search, filter and install addons
  - This first release of the catalog will come with CurseForge as source and in
    the next release we will add Tukui as well
- Logic for falling back to root World of Warcraft directory if a sub-folder was
  chosen
  - We solved a UX problem with some coding logic. It was not always clear that
    Ajour requires the World of Warcraft root folder

### Changed

- Tidy up Settings
- Better onboarding the first time you start Ajour
  - We have added a nice button to the welcome message to let users easily get
    going by selecting the World of Warcraft path

## [0.3.5] - 2020-10-01

### Packaging

- Updated Ajour icon.
- Added an alternative build that uses OpenGL. This will allow Ajour to be used
  by the widest possible audience, and resolve issues where users couldn't use Ajour
  with older / certain GPU configurations. An alternative download link will be
  provided to users wanting to try this build over the default.
- Added AppImage release that can be used on linux distro

### Added

- You can now select which release channel you want each addon to use. Currently
  `alpha`, `beta` and `stable` is supported.
- Columns can now be toggled as visible and reordered from settings. In addition,
  3 new optional columns have been added that can be toggled (Channel, Game Version,
  Author).
- Added command line options that can be specified to change the behavior of Ajour
  at runtime.
  - `--data <PATH>` can be specified to use a custom data directory
  - `--aa <true / false>` can be specified to enable / disable Anti-aliasing.
    Anti-aliasing is used by default if not specified.

### Changed

- Ignored addons has been removed from settings, and is now present in the addon
  list with a `ignored` status.
  - Reason for this is to clean up settings view.
- Reworked the controls for selected flavor. It should now be more obvious what
  is selected and what you can select.
- Ajour now does a better job at cache busting by looking at the modified date
  on a Addon folder.

### Fixed

- Ajour now creates the `.config` dir if it does not exist on macOS and Linux.
  - This fixes a crash where Ajour coudn't start if the user didn't have a `.config`
    directory.
- Fixed a issue where Ajour would crash if CurseForge returned Minecraft addons
  instead of a World of Warcraft addons.
  - We have had a incident where a requested World of Warcraft addon was returned
    as a Minecraft plugin called HorsePower. This we did not expect so Ajour would
    crash.

## [0.3.4] - 2020-09-26

### Packaging

- Windows: Ajour now comes bundled with the needed dependencies. This way we avoid
  relying on the system having Microsoft Visual C++ 2015 Redistributable.

### Added

- It is now possible to see when a update was released in the details view of an
  addon.
- A website button has been added to the detail view of each addon.
  - The idea is that with this button, it is easy to open up the addon website
    and view additional information which Ajour might not show.
- Columns can be resized by clicking & dragging the dividers between the column
  headers. This change will be saved and used when starting Ajour.
- Window size will be saved when resizing the application and used when starting
  Ajour.
- UI Scaling has been added to settings. UI scale can be increased or decreased
  and will be saved when changed.
- A backup option has been added to archive the AddOns and WTF folders from each
  flavor installed on the machine to a user chosen directory.
  - Backups created through Ajour are not actively managed once created, so pruning
    old backups and restoring from a backup need to be handled by the user

### Changed

- Detail view has now a more calm look by utlilizing the space to the right, and
  by increasing the opacity of the background slighty to create some levels in the
  design.

## [0.3.3] - 2020-09-17

### Packaging

- Added local logging for debugging the application. An `ajour.log` file is saved
  in the ajour config directory. This file can be shared along with any bug reports
  to help better debug the issue

### Added

- Improve clarity of row titles to reflect current sort state

### Changed

- Made it easier to use Ajour if you play both Classic and Retail by moving the
  control from settings into the menubar
  - Ajour will now parse both Classic and Retail directories on launch. This means
    that when you switch between the two it will now be instantaneously

### Fixed

- Update all will now respect ignored addons, and correctly skip them
- The settings- and detail-window will now be closed on interactions outside of
  it
  - It was a bit confusing that the windows stayed open even though you interacted
    with the application outside of them
- When displaying details for an addon, the title of the addon is highlighted to
  improve visibility of which addon is expanded
- Better toc file parsing
  - We now have better logic catching the values inside the toc file
  - If we for some reason does not find a title for the addon, we fallback and
    use the foldername
- Check for case-insensitive version of `Interface/AddOns` folder for robustness
- Check for & create ajour config folder before launching concurrent init operations
  - The `load_config` and `load_user_themes` operations are launched concurrently
    on startup. Since they both require the config folder, they will both try to
    create it if it doesn't exist. This causes a panic on linux since the `create_dir`
    fs operation fails if the folder already exists

## [0.3.2] - 2020-09-11

### Changed

- Light theme is now a bit more gentle to the eyes. Don't worry, it's still not
  default.
- Switched Refresh and Update All buttons.

## [0.3.1] - 2020-09-11

### Fixed

- Correctly rehashes addon after an update.
  - After an addon was updated we did in some cases not rehash correctly. This
    was due to the fact that a addon can have multiple folders and this was not
    taken into account in this case. Another case was that we replaced the content
    with the new update, but that could again lead to a miscalclulated hash if there
    was a mismatch in amount of files. Thanks to [tarkah](https://github.com/tarkah)
    for these optimizations.

## [0.3.0] - 2020-09-10

### Added

- Fingerprinting is now used to better match addons.
  - This is a bigger refactor, which introduces a whole new way of matching addons.
    We are now doing a hash of each addon, which we then compare with the API to
    see if we need to update or not. It has, however, introduced a longer initial
    load time because we need to hash each addon. The hash is saved locally, so
    we have some logic in place to minimize the amount of times we are hashing.

### Fixed

- Trimming leading and trailing whitespace from toc values.
  - Small issue where some `.toc` files added multiple space before, or after values
    which would confuse our UI.
- UI glitch in settings has been removed.

## [0.2.5] - 2020-09-05

### Added

- Make columns sortable (by [tarkah](https://github.com/tarkah))
- Support for user themes and theme selection (by [tarkah](https://github.com/tarkah))

### Fixed

- UTF-8 issue in .toc file
- Updated copy, and improved onboarding experience

## [0.2.4] - 2020-09-02

### Added

- Ajour checks itself for updates (by [tarkah](https://github.com/tarkah))
- Tukui now handle classic flavor

### Changed

- Removed details button. Title is now clickable.

### Fixed

- Parsing issue with Tukui addons.

## [0.2.3] - 2020-08-30

### Added

- New logic for bundling together addons
- Author information in addon details
- Ignore and unignore addons

### Changed

- Throttle # of connections to api

## [0.2.2] - 2020-08-27

### Added

- Select game flavor in Settings

### Fixed

- Large addons were not being timedout
- Linux users were not able to select a folder in file dialog

## [0.2.1] - 2020-08-26

### Added

- Settings view
- File dialog to select World of Warcraft pth from settings view
- Force download button on addons

### Fixed

- Better copy for many strings<|MERGE_RESOLUTION|>--- conflicted
+++ resolved
@@ -16,9 +16,7 @@
 
 ### Added
 
-<<<<<<< HEAD
-- Addon backup directory will be created if missing,
-=======
+- Addon backup directory will be created if missing
 - Addon updates are automatically checked for every 30 minutes while the program
   is open. If new updates are available, they will be sorted to the top of the screen
 - A new "Auto Update" setting can be enabled in the Addons section of the Settings.
@@ -30,7 +28,6 @@
 ### Changed
 
 - Error messages are cleared when "Refresh" is pressed
->>>>>>> 67195880
 
 ## [0.7.2] - 2021-03-02
 
