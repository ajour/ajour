--- conflicted
+++ resolved
@@ -16,9 +16,7 @@
 
 ### Added
 
-<<<<<<< HEAD
 - Small labels will now indicate if there are addons or Wago's ready to be updated.
-=======
 - Added CLI command `add-path`. More information can be found in CLI.md.
 
 ### Changed
@@ -29,7 +27,6 @@
 
 - Resolved issue where single accounts was never saved to the
   config casuing the CLI `update-weakauras` not to work properly.
->>>>>>> 724d9c73
 
 ## [1.0.1] - 2021-03-28
 
