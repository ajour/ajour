[package]
<<<<<<< HEAD
name = "widgets"
version = "0.1.1"
=======
name = "ajour-widgets"
version = "0.1.0"
>>>>>>> f392585a
authors = ["tarkah <admin@tarkah.dev>"]
edition = "2018"

[features]
wgpu = ["iced_wgpu"]
opengl = ["iced_glow"]

[dependencies]
<<<<<<< HEAD
iced_native = { git="https://github.com/hecrj/iced", rev="d3b04bf892ce63d3129686968039c258945c5b02" }
iced_graphics = { git="https://github.com/hecrj/iced", rev="d3b04bf892ce63d3129686968039c258945c5b02" }
iced_core = { git="https://github.com/hecrj/iced", rev="d3b04bf892ce63d3129686968039c258945c5b02" }
=======
iced_native = { version = "0.3" }
iced_graphics = { version = "0.1" }
>>>>>>> f392585a

iced_wgpu = { version = "0.3", optional = true }
iced_glow = { version = "0.1", optional = true }<|MERGE_RESOLUTION|>--- conflicted
+++ resolved
@@ -1,11 +1,6 @@
 [package]
-<<<<<<< HEAD
-name = "widgets"
+name = "ajour-widgets"
 version = "0.1.1"
-=======
-name = "ajour-widgets"
-version = "0.1.0"
->>>>>>> f392585a
 authors = ["tarkah <admin@tarkah.dev>"]
 edition = "2018"
 
@@ -14,14 +9,9 @@
 opengl = ["iced_glow"]
 
 [dependencies]
-<<<<<<< HEAD
-iced_native = { git="https://github.com/hecrj/iced", rev="d3b04bf892ce63d3129686968039c258945c5b02" }
-iced_graphics = { git="https://github.com/hecrj/iced", rev="d3b04bf892ce63d3129686968039c258945c5b02" }
-iced_core = { git="https://github.com/hecrj/iced", rev="d3b04bf892ce63d3129686968039c258945c5b02" }
-=======
 iced_native = { version = "0.3" }
 iced_graphics = { version = "0.1" }
->>>>>>> f392585a
+iced_core = { version = "0.3" }
 
 iced_wgpu = { version = "0.3", optional = true }
 iced_glow = { version = "0.1", optional = true }