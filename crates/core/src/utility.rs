use crate::config::SelfUpdateChannel;
use crate::error::DownloadError;
#[cfg(target_os = "macos")]
use crate::error::FilesystemError;
use crate::network::{download_file, request_async};

use isahc::ResponseExt;
use regex::Regex;
use retry::delay::Fibonacci;
use retry::{retry, Error as RetryError, OperationResult};
use serde::Deserialize;

use std::ffi::OsStr;
use std::fs;
use std::io;
use std::path::{Path, PathBuf};

/// Takes a `&str` and strips any non-digit.
/// This is used to unify and compare addon versions:
///
/// A string looking like 213r323 would return 213323.
/// A string looking like Rematch_4_10_15.zip would return 41015.
pub(crate) fn strip_non_digits(string: &str) -> Option<String> {
    let re = Regex::new(r"[\D]").unwrap();
    let stripped = re.replace_all(string, "").to_string();
    Some(stripped)
}

#[derive(Debug, Deserialize, Clone)]
pub struct Release {
    pub tag_name: String,
    pub prerelease: bool,
    pub assets: Vec<ReleaseAsset>,
    pub body: String,
}

#[derive(Debug, Deserialize, Clone)]
pub struct ReleaseAsset {
    pub name: String,
    #[serde(rename = "browser_download_url")]
    pub download_url: String,
}

pub async fn get_latest_release(channel: SelfUpdateChannel) -> Option<Release> {
    log::debug!("checking for application update");

    let mut resp = request_async(
<<<<<<< HEAD
        "https://api.github.com/repos/casperstorm/ajour/releases/latest",
=======
        &client,
        "https://api.github.com/repos/casperstorm/ajour/releases",
>>>>>>> 33a78014
        vec![],
        None,
    )
    .await
    .ok()?;

    let releases: Vec<Release> = resp.json().ok()?;

    releases.into_iter().find(|r| {
        if channel == SelfUpdateChannel::Beta {
            // If beta, always want latest release
            true
        } else {
            // Otherwise ONLY non-prereleases
            !r.prerelease
        }
    })
}

/// Downloads the latest release file that matches `bin_name`, renames the current
/// executable to a temp path, renames the new version as the original file name,
/// then returns both the original file name (new version) and temp path (old version)
pub async fn download_update_to_temp_file(
    bin_name: String,
    release: Release,
) -> Result<(PathBuf, PathBuf), DownloadError> {
    #[cfg(not(target_os = "linux"))]
    let current_bin_path = std::env::current_exe()?;

    #[cfg(target_os = "linux")]
    let current_bin_path = PathBuf::from(
        std::env::var("APPIMAGE").map_err(|_| DownloadError::SelfUpdateLinuxNonAppImage)?,
    );

    // Path to download the new version to
    let download_path = current_bin_path
        .parent()
        .unwrap()
        .join(&format!("tmp_{}", bin_name));

    // Path to temporarily force rename current process to, se we can then
    // rename `download_path` to `current_bin_path` and then launch new version
    // cleanly as `current_bin_path`
    let tmp_path = current_bin_path
        .parent()
        .unwrap()
        .join(&format!("tmp2_{}", bin_name));

    // On macos, we actually download an archive with the new binary inside. Let's extract
    // that file and remove the archive.
    #[cfg(target_os = "macos")]
    {
        let asset_name = format!("{}-macos.tar.gz", bin_name);

        let asset = release
            .assets
            .iter()
            .find(|a| a.name == asset_name)
            .cloned()
            .ok_or(DownloadError::MissingSelfUpdateRelease { bin_name })?;

        let archive_path = current_bin_path.parent().unwrap().join(&asset_name);

        download_file(&asset.download_url, &archive_path).await?;

        extract_binary_from_tar(&archive_path, &download_path, "ajour")?;

        std::fs::remove_file(&archive_path)?;
    }

    // For windows & linux, we download the new binary directly
    #[cfg(not(target_os = "macos"))]
    {
        let asset = release
            .assets
            .iter()
            .find(|a| a.name == bin_name)
            .cloned()
            .ok_or(DownloadError::MissingSelfUpdateRelease { bin_name })?;

        download_file(&asset.download_url, &download_path).await?;
    }

    // Make executable
    #[cfg(not(target_os = "windows"))]
    {
        use async_std::fs;
        use std::os::unix::fs::PermissionsExt;

        let mut permissions = fs::metadata(&download_path).await?.permissions();
        permissions.set_mode(0o755);
        fs::set_permissions(&download_path, permissions).await?;
    }

    rename(&current_bin_path, &tmp_path)?;

    rename(&download_path, &current_bin_path)?;

    Ok((current_bin_path, tmp_path))
}

/// Extracts the Ajour binary from a `tar.gz` archive to temp_file path
#[cfg(target_os = "macos")]
fn extract_binary_from_tar(
    archive_path: &PathBuf,
    temp_file: &PathBuf,
    bin_name: &str,
) -> Result<(), FilesystemError> {
    use flate2::read::GzDecoder;
    use std::fs::File;
    use std::io::copy;
    use tar::Archive;

    let mut archive = Archive::new(GzDecoder::new(File::open(&archive_path)?));

    let mut temp_file = File::create(temp_file)?;

    for file in archive.entries()? {
        let mut file = file?;

        let path = file.path()?;

        if let Some(name) = path.to_str() {
            if name == bin_name {
                copy(&mut file, &mut temp_file)?;

                return Ok(());
            }
        }
    }

    Err(FilesystemError::BinMissingFromTar {
        bin_name: bin_name.to_owned(),
    })
}

/// Logic to help pick the right World of Warcraft folder. We want the root folder.
pub fn wow_path_resolution(path: Option<PathBuf>) -> Option<PathBuf> {
    if let Some(path) = path {
        // Known folders in World of Warcraft dir
        let known_folders = ["_retail_", "_classic_", "_ptr_"];

        // If chosen path has any of the known Wow folders, we have the right one.
        for folder in known_folders.iter() {
            if path.join(folder).exists() {
                return Some(path);
            }
        }

        // Iterate ancestors. If we find any of the known folders we can guess the root.
        for ancestor in path.as_path().ancestors() {
            if let Some(file_name) = ancestor.file_name() {
                for folder in known_folders.iter() {
                    if file_name == OsStr::new(folder) {
                        return ancestor.parent().map(|p| p.to_path_buf());
                    }
                }
            }
        }
    }

    None
}

/// Rename a file or directory to a new name, retrying if the operation fails because of permissions
///
/// Will retry for ~30 seconds with longer and longer delays between each, to allow for virus scan
/// and other automated operations to complete.
fn rename<F, T>(from: F, to: T) -> io::Result<()>
where
    F: AsRef<Path>,
    T: AsRef<Path>,
{
    // 21 Fibonacci steps starting at 1 ms is ~28 seconds total
    // See https://github.com/rust-lang/rustup/pull/1873 where this was used by Rustup to work around
    // virus scanning file locks
    let from = from.as_ref();
    let to = to.as_ref();

    retry(Fibonacci::from_millis(1).take(21), || {
        match fs::rename(from, to) {
            Ok(_) => OperationResult::Ok(()),
            Err(e) => match e.kind() {
                io::ErrorKind::PermissionDenied => OperationResult::Retry(e),
                _ => OperationResult::Err(e),
            },
        }
    })
    .map_err(|e| match e {
        RetryError::Operation { error, .. } => error,
        RetryError::Internal(message) => io::Error::new(io::ErrorKind::Other, message),
    })
}

/// Remove a file, retrying if the operation fails because of permissions
///
/// Will retry for ~30 seconds with longer and longer delays between each, to allow for virus scan
/// and other automated operations to complete.
pub fn remove_file<P>(path: P) -> io::Result<()>
where
    P: AsRef<Path>,
{
    // 21 Fibonacci steps starting at 1 ms is ~28 seconds total
    // See https://github.com/rust-lang/rustup/pull/1873 where this was used by Rustup to work around
    // virus scanning file locks
    let path = path.as_ref();

    retry(
        Fibonacci::from_millis(1).take(21),
        || match fs::remove_file(path) {
            Ok(_) => OperationResult::Ok(()),
            Err(e) => match e.kind() {
                io::ErrorKind::PermissionDenied => OperationResult::Retry(e),
                _ => OperationResult::Err(e),
            },
        },
    )
    .map_err(|e| match e {
        RetryError::Operation { error, .. } => error,
        RetryError::Internal(message) => io::Error::new(io::ErrorKind::Other, message),
    })
}

#[cfg(test)]
mod tests {
    use super::*;

    #[test]
    fn test_wow_path_resolution() {
        let classic_addon_path =
            PathBuf::from(r"/Applications/World of Warcraft/_classic_/Interface/Addons");
        let retail_addon_path =
            PathBuf::from(r"/Applications/World of Warcraft/_retail_/Interface/Addons");
        let retail_interface_path =
            PathBuf::from(r"/Applications/World of Warcraft/_retail_/Interface");
        let classic_interface_path =
            PathBuf::from(r"/Applications/World of Warcraft/_classic_/Interface");
        let classic_alternate_path = PathBuf::from(r"/Applications/Wow/_classic_");

        let root_alternate_path = PathBuf::from(r"/Applications/Wow");
        let root_path = PathBuf::from(r"/Applications/World of Warcraft");

        assert_eq!(
            root_path.eq(&wow_path_resolution(Some(classic_addon_path)).unwrap()),
            true
        );
        assert_eq!(
            root_path.eq(&wow_path_resolution(Some(retail_addon_path)).unwrap()),
            true
        );
        assert_eq!(
            root_path.eq(&wow_path_resolution(Some(retail_interface_path)).unwrap()),
            true
        );
        assert_eq!(
            root_path.eq(&wow_path_resolution(Some(classic_interface_path)).unwrap()),
            true
        );
        assert_eq!(
            root_alternate_path.eq(&wow_path_resolution(Some(classic_alternate_path)).unwrap()),
            true
        );
    }
}<|MERGE_RESOLUTION|>--- conflicted
+++ resolved
@@ -45,12 +45,7 @@
     log::debug!("checking for application update");
 
     let mut resp = request_async(
-<<<<<<< HEAD
-        "https://api.github.com/repos/casperstorm/ajour/releases/latest",
-=======
-        &client,
         "https://api.github.com/repos/casperstorm/ajour/releases",
->>>>>>> 33a78014
         vec![],
         None,
     )
