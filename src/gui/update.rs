use {
    super::{
        AddonVersionKey, Ajour, CatalogCategory, CatalogColumnKey, CatalogInstallAddon,
        CatalogInstallStatus, CatalogRow, CatalogSource, Changelog, ChangelogPayload, ColumnKey,
        DirectoryType, DownloadReason, ExpandType, Interaction, Message, Mode, SelfUpdateStatus,
        SortDirection, State,
    },
    ajour_core::{
        addon::{Addon, AddonFolder, AddonState, Repository},
        backup::{backup_folders, latest_backup, BackupFolder},
        cache::{
            remove_addon_cache_entry, update_addon_cache, AddonCache, AddonCacheEntry,
            FingerprintCache,
        },
        catalog,
        config::{ColumnConfig, ColumnConfigV2, Flavor},
        curse_api,
        error::ClientError,
        fs::{delete_addons, install_addon, PersistentData},
        network::download_addon,
        parse::{read_addon_directory, update_addon_fingerprint},
        tukui_api,
        utility::{download_update_to_temp_file, wow_path_resolution},
        wowi_api, Result,
    },
    async_std::sync::{Arc, Mutex},
    iced::{Command, Length},
    isahc::HttpClient,
    native_dialog::*,
    std::collections::{HashMap, HashSet},
    std::convert::TryFrom,
    std::path::{Path, PathBuf},
    widgets::header::ResizeEvent,
};

pub fn handle_message(ajour: &mut Ajour, message: Message) -> Result<Command<Message>> {
    match message {
        Message::CachesLoaded(result) => {
            log::debug!("Message::CachesLoaded(error: {})", result.is_err());

            if let Ok((fingerprint_cache, addon_cache)) = result {
                ajour.fingerprint_cache = Some(Arc::new(Mutex::new(fingerprint_cache)));
                ajour.addon_cache = Some(Arc::new(Mutex::new(addon_cache)));
            }

            return Ok(Command::perform(async {}, Message::Parse));
        }
        Message::Parse(_) => {
            log::debug!("Message::Parse");

            // Begin to parse addon folder(s).
            let mut commands = vec![];

            // If a backup directory is selected, find the latest backup
            if let Some(dir) = &ajour.config.backup_directory {
                commands.push(Command::perform(
                    latest_backup(dir.to_owned()),
                    Message::LatestBackup,
                ));
            }

            let flavors = &Flavor::ALL[..];
            for flavor in flavors {
                if let Some(addon_directory) = ajour.config.get_addon_directory_for_flavor(flavor) {
                    log::debug!(
                        "preparing to parse addons in {:?}",
                        addon_directory.display()
                    );

                    // Builds a Vec of valid flavors.
                    if addon_directory.exists() {
                        ajour.valid_flavors.push(*flavor);
                        ajour.valid_flavors.dedup();
                    }

                    // Sets loading
                    ajour.state.insert(Mode::MyAddons(*flavor), State::Loading);

                    // Add commands
                    commands.push(Command::perform(
                        perform_read_addon_directory(
                            ajour.addon_cache.clone(),
                            ajour.fingerprint_cache.clone(),
                            addon_directory.clone(),
                            *flavor,
                        ),
                        Message::ParsedAddons,
                    ));
                } else {
                    log::debug!("addon directory is not set, showing welcome screen");

                    // Assume we are welcoming a user because directory is not set.
                    let flavor = ajour.config.wow.flavor;
                    ajour.state.insert(Mode::MyAddons(flavor), State::Start);

                    break;
                }
            }

            let flavor = ajour.config.wow.flavor;
            // If we dont have current flavor in valid flavors we select a new.
            if !ajour.valid_flavors.iter().any(|f| *f == flavor) {
                // Find new flavor.
                if let Some(flavor) = ajour.valid_flavors.first() {
                    // Set nye flavor.
                    ajour.config.wow.flavor = *flavor;
                    // Set mode.
                    ajour.mode = Mode::MyAddons(*flavor);
                    // Persist the newly updated config.
                    ajour.config.save()?;
                }
            }

            return Ok(Command::batch(commands));
        }
        Message::Interaction(Interaction::Refresh) => {
            log::debug!("Interaction::Refresh");

            // Close settings if shown.
            ajour.is_showing_settings = false;
            // Close details if shown.
            ajour.expanded_type = ExpandType::None;

            // Cleans the addons.
            ajour.addons = HashMap::new();

            // Prepare state for loading.
            let flavor = ajour.config.wow.flavor;
            ajour.state.insert(Mode::MyAddons(flavor), State::Loading);

            return Ok(Command::perform(async {}, Message::Parse));
        }
        Message::Interaction(Interaction::Settings) => {
            log::debug!("Interaction::Settings");

            ajour.is_showing_settings = !ajour.is_showing_settings;

            // Remove the expanded addon.
            ajour.expanded_type = ExpandType::None;
        }
        Message::Interaction(Interaction::Ignore(id)) => {
            log::debug!("Interaction::Ignore({})", &id);

            // Close settings if shown.
            ajour.is_showing_settings = false;
            // Close details if shown.
            ajour.expanded_type = ExpandType::None;

            let flavor = ajour.config.wow.flavor;
            let addons = ajour.addons.entry(flavor).or_default();
            let addon = addons.iter_mut().find(|a| a.primary_folder_id == id);

            if let Some(addon) = addon {
                addon.state = AddonState::Ignored;

                // Update the config.
                ajour
                    .config
                    .addons
                    .ignored
                    .entry(flavor)
                    .or_default()
                    .push(addon.primary_folder_id.clone());

                // Persist the newly updated config.
                let _ = &ajour.config.save();
            }
        }
        Message::Interaction(Interaction::Unignore(id)) => {
            log::debug!("Interaction::Unignore({})", &id);

            // Update ajour state.
            let flavor = ajour.config.wow.flavor;
            let addons = ajour.addons.entry(flavor).or_default();
            if let Some(addon) = addons.iter_mut().find(|a| a.primary_folder_id == id) {
                // Check if addon is updatable.
                if let Some(package) = addon.relevant_release_package() {
                    if addon.is_updatable(package) {
                        addon.state = AddonState::Updatable;
                    } else {
                        addon.state = AddonState::Ajour(None);
                    }
                }
            };

            // Update the config.
            let ignored_addon_ids = ajour.config.addons.ignored.entry(flavor).or_default();
            ignored_addon_ids.retain(|i| i != &id);

            // Persist the newly updated config.
            let _ = &ajour.config.save();
        }
        Message::Interaction(Interaction::OpenDirectory(dir_type)) => {
            log::debug!("Interaction::OpenDirectory({:?})", dir_type);

            let message = match dir_type {
                DirectoryType::Wow => Message::UpdateWowDirectory,
                DirectoryType::Backup => Message::UpdateBackupDirectory,
            };

            return Ok(Command::perform(open_directory(), message));
        }
        Message::Interaction(Interaction::OpenLink(link)) => {
            log::debug!("Interaction::OpenLink({})", &link);

            return Ok(Command::perform(
                async {
                    let _ = opener::open(link);
                },
                Message::None,
            ));
        }
        Message::UpdateWowDirectory(chosen_path) => {
            log::debug!("Message::UpdateWowDirectory(Chosen({:?}))", &chosen_path);
            let path = wow_path_resolution(chosen_path);
            log::debug!("Message::UpdateWowDirectory(Resolution({:?}))", &path);

            if path.is_some() {
                // Clear addons.
                ajour.addons = HashMap::new();
                // Update the path for World of Warcraft.
                ajour.config.wow.directory = path;
                // Persist the newly updated config.
                let _ = &ajour.config.save();
                // Set loading state.
                let state = ajour.state.clone();
                for (mode, _) in state {
                    if matches!(mode, Mode::MyAddons(_)) {
                        ajour.state.insert(mode, State::Loading);
                    }
                }

                return Ok(Command::perform(async {}, Message::Parse));
            }
        }
        Message::Interaction(Interaction::FlavorSelected(flavor)) => {
            log::debug!("Interaction::FlavorSelected({})", flavor);
            // Close settings if shown.
            ajour.is_showing_settings = false;
            // Close details if shown.
            ajour.expanded_type = ExpandType::None;
            // Update the game flavor
            ajour.config.wow.flavor = flavor;
            // Persist the newly updated config.
            let _ = &ajour.config.save();
            // Update flavor on MyAddons if thats our current mode.
            if let Mode::MyAddons(_) = ajour.mode {
                ajour.mode = Mode::MyAddons(flavor)
            }
            // Update catalog
            query_and_sort_catalog(ajour);
        }
        Message::Interaction(Interaction::ModeSelected(mode)) => {
            log::debug!("Interaction::ModeSelected({:?})", mode);

            // Close settings if shown.
            ajour.is_showing_settings = false;

            // Sets mode.
            ajour.mode = mode;
        }

        Message::Interaction(Interaction::Expand(expand_type)) => {
            // Close settings if shown.
            ajour.is_showing_settings = false;

            // An addon can be exanded in two ways.
            match &expand_type {
                ExpandType::Details(a) => {
                    log::debug!("Interaction::Expand(Details({:?}))", &a.primary_folder_id);
                    let should_close = match &ajour.expanded_type {
                        ExpandType::Details(ea) => a.primary_folder_id == ea.primary_folder_id,
                        _ => false,
                    };

                    if should_close {
                        ajour.expanded_type = ExpandType::None;
                    } else {
                        ajour.expanded_type = expand_type.clone();
                    }
                }
                ExpandType::Changelog(changelog) => match changelog {
                    // We request changelog.
                    Changelog::Request(addon, key) => {
                        log::debug!(
                            "Interaction::Expand(Changelog::Request({:?}))",
                            &addon.primary_folder_id
                        );

                        // Check if the current expanded_type is showing changelog, and is the same
                        // addon. If this is the case, we close the details.

                        if let ExpandType::Changelog(Changelog::Some(a, _, k)) =
                            &ajour.expanded_type
                        {
                            if addon.primary_folder_id == a.primary_folder_id && key == k {
                                ajour.expanded_type = ExpandType::None;
                                return Ok(Command::none());
                            }
                        }

                        // If we have a curse addon.
                        if addon.active_repository == Some(Repository::Curse) {
                            let file_id = match key {
                                AddonVersionKey::Local => addon.file_id(),
                                AddonVersionKey::Remote => {
                                    if let Some(package) = addon.relevant_release_package() {
                                        package.file_id
                                    } else {
                                        None
                                    }
                                }
                            };

                            if let (Some(id), Some(file_id)) = (addon.repository_id(), file_id) {
                                let id = id.parse::<u32>().unwrap();

                                ajour.expanded_type =
                                    ExpandType::Changelog(Changelog::Loading(addon.clone(), *key));
                                return Ok(Command::perform(
                                    perform_fetch_curse_changelog(addon.clone(), *key, id, file_id),
                                    Message::FetchedChangelog,
                                ));
                            }
                        }

                        // If we have a Tukui addon.
                        if addon.active_repository == Some(Repository::Tukui) {
                            if let Some(id) = addon.repository_id() {
                                ajour.expanded_type =
                                    ExpandType::Changelog(Changelog::Loading(addon.clone(), *key));
                                return Ok(Command::perform(
                                    perform_fetch_tukui_changelog(
                                        addon.clone(),
                                        id,
                                        ajour.config.wow.flavor,
                                        *key,
                                    ),
                                    Message::FetchedChangelog,
                                ));
                            }
                        }

                        // If we have a Wowi addon.
                        if addon.active_repository == Some(Repository::WowI) {
                            if let Some(id) = addon.repository_id() {
                                ajour.expanded_type =
                                    ExpandType::Changelog(Changelog::Loading(addon.clone(), *key));
                                return Ok(Command::perform(
                                    perform_fetch_wowi_changelog(addon.clone(), id, *key),
                                    Message::FetchedChangelog,
                                ));
                            }
                        }
                    }
                    Changelog::Loading(a, _) => {
                        log::debug!(
                            "Interaction::Expand(Changelog::Loading({:?}))",
                            &a.primary_folder_id
                        );
                        ajour.expanded_type = ExpandType::Changelog(changelog.clone());
                    }
                    Changelog::Some(a, _, _) => {
                        log::debug!(
                            "Interaction::Expand(Changelog::Some({:?}))",
                            &a.primary_folder_id
                        );
                    }
                },
                ExpandType::None => {
                    log::debug!("Interaction::Expand(ExpandType::None)");
                }
            }
        }
        Message::Interaction(Interaction::Delete(id)) => {
            log::debug!("Interaction::Delete({})", &id);

            // Close settings if shown.
            ajour.is_showing_settings = false;
            // Close details if shown.
            ajour.expanded_type = ExpandType::None;

            let flavor = ajour.config.wow.flavor;
            let addons = ajour.addons.entry(flavor).or_default();

            if let Some(addon) = addons.iter().find(|a| a.primary_folder_id == id).cloned() {
                // Remove from local state.
                addons.retain(|a| a.primary_folder_id != addon.primary_folder_id);

                // Delete addon(s) from disk.
                let _ = delete_addons(&addon.folders);

                // Remove addon from cache
                if let Some(addon_cache) = &ajour.addon_cache {
                    if let Ok(entry) = AddonCacheEntry::try_from(&addon) {
                        match addon.active_repository {
                            // Delete the entry for this cached addon
                            Some(Repository::Tukui) | Some(Repository::WowI) => {
                                return Ok(Command::perform(
                                    remove_addon_cache_entry(addon_cache.clone(), entry, flavor),
                                    Message::AddonCacheEntryRemoved,
                                ));
                            }
                            _ => {}
                        }
                    }
                }
            }
        }
        Message::Interaction(Interaction::Update(id)) => {
            log::debug!("Interaction::Update({})", &id);

            // Close settings if shown.
            ajour.is_showing_settings = false;
            // Close details if shown.
            ajour.expanded_type = ExpandType::None;

            let flavor = ajour.config.wow.flavor;
            let addons = ajour.addons.entry(flavor).or_default();
            let to_directory = ajour
                .config
                .get_download_directory_for_flavor(flavor)
                .expect("Expected a valid path");
            for addon in addons.iter_mut() {
                if addon.primary_folder_id == id {
                    addon.state = AddonState::Downloading;
                    return Ok(Command::perform(
                        perform_download_addon(
                            DownloadReason::Update,
                            ajour.shared_client.clone(),
                            flavor,
                            addon.clone(),
                            to_directory,
                        ),
                        Message::DownloadedAddon,
                    ));
                }
            }
        }
        Message::Interaction(Interaction::UpdateAll) => {
            log::debug!("Interaction::UpdateAll");

            // Close settings if shown.
            ajour.is_showing_settings = false;
            // Close details if shown.
            ajour.expanded_type = ExpandType::None;

            // Update all updatable addons, expect ignored.
            let flavor = ajour.config.wow.flavor;
            let ignored_ids = ajour.config.addons.ignored.entry(flavor).or_default();
            let mut addons: Vec<_> = ajour
                .addons
                .entry(flavor)
                .or_default()
                .iter_mut()
                .filter(|a| !ignored_ids.iter().any(|i| i == &a.primary_folder_id))
                .collect();

            let mut commands = vec![];
            for addon in addons.iter_mut() {
                if addon.state == AddonState::Updatable {
                    if let Some(to_directory) =
                        ajour.config.get_download_directory_for_flavor(flavor)
                    {
                        addon.state = AddonState::Downloading;
                        let addon = addon.clone();
                        commands.push(Command::perform(
                            perform_download_addon(
                                DownloadReason::Update,
                                ajour.shared_client.clone(),
                                flavor,
                                addon,
                                to_directory,
                            ),
                            Message::DownloadedAddon,
                        ))
                    }
                }
            }
            return Ok(Command::batch(commands));
        }
        Message::ParsedAddons((flavor, result)) => {
            // if our selected flavor returns (either ok or error) - we change to idle.
            ajour.state.insert(Mode::MyAddons(flavor), State::Ready);

            if let Ok(addons) = result {
                log::debug!("Message::ParsedAddons({}, {} addons)", flavor, addons.len(),);

                // Ignored addon ids.
                let ignored_ids = ajour.config.addons.ignored.entry(flavor).or_default();

                // Check if addons is updatable.
                let release_channels = ajour
                    .config
                    .addons
                    .release_channels
                    .entry(flavor)
                    .or_default();
                let mut addons = addons
                    .into_iter()
                    .map(|mut a| {
                        // Check if we have saved release channel for addon.
                        if let Some(release_channel) = release_channels.get(&a.primary_folder_id) {
                            a.release_channel = *release_channel;
                        } else {
                            // Else we try to determine the release_channel based of installed version.
                            for (release_channel, package) in a.remote_packages() {
                                if package.file_id == a.file_id() {
                                    a.release_channel = release_channel.to_owned();
                                    break;
                                }
                            }
                        }

                        // Check if addon is updatable based on release channel.
                        if let Some(package) = a.relevant_release_package() {
                            if a.is_updatable(package) && a.state != AddonState::Corrupted {
                                a.state = AddonState::Updatable;
                            }
                        }

                        if ignored_ids.iter().any(|ia| &a.primary_folder_id == ia) {
                            a.state = AddonState::Ignored;
                        };

                        a
                    })
                    .collect::<Vec<Addon>>();

                // Sort the addons.
                sort_addons(&mut addons, SortDirection::Desc, ColumnKey::Status);
                ajour.header_state.previous_sort_direction = Some(SortDirection::Desc);
                ajour.header_state.previous_column_key = Some(ColumnKey::Status);

                // Sets the flavor state to ready.
                ajour.state.insert(Mode::MyAddons(flavor), State::Ready);

                // Insert the addons into the HashMap.
                ajour.addons.insert(flavor, addons);
            } else {
                log::error!(
                    "Message::ParsedAddons({}) - {}",
                    flavor,
                    result.err().unwrap(),
                );
            }
        }
        Message::DownloadedAddon((reason, flavor, id, result)) => {
            log::debug!(
                "Message::DownloadedAddon(({}, {}, error: {}))",
                flavor,
                &id,
                result.is_err()
            );

            let addons = ajour.addons.entry(flavor).or_default();
            let install_addons = ajour.catalog_install_addons.entry(flavor).or_default();

            let mut addon = None;

            match result {
                Ok(_) => match reason {
                    DownloadReason::Update => {
                        if let Some(_addon) = addons.iter_mut().find(|a| a.primary_folder_id == id)
                        {
                            addon = Some(_addon);
                        }
                    }
                    DownloadReason::Install => {
                        if let Some(install_addon) = install_addons
                            .iter_mut()
                            .find(|a| a.addon.as_ref().map(|a| &a.primary_folder_id) == Some(&id))
                        {
                            install_addon.status = CatalogInstallStatus::Unpacking;

                            if let Some(_addon) = install_addon.addon.as_mut() {
                                addon = Some(_addon);
                            }
                        }
                    }
                },
                Err(error) => {
                    log::error!("{}", error);
                    ajour.error = Some(error.to_string());

                    if reason == DownloadReason::Install {
                        if let Some(install_addon) =
                            install_addons.iter_mut().find(|a| a.id.to_string() == id)
                        {
                            install_addon.status = CatalogInstallStatus::Retry;
                        }
                    }
                }
            }

            if let Some(addon) = addon {
                let from_directory = ajour
                    .config
                    .get_download_directory_for_flavor(flavor)
                    .expect("Expected a valid path");
                let to_directory = ajour
                    .config
                    .get_addon_directory_for_flavor(&flavor)
                    .expect("Expected a valid path");

                if addon.state == AddonState::Downloading {
                    addon.state = AddonState::Unpacking;

                    return Ok(Command::perform(
                        perform_unpack_addon(
                            reason,
                            flavor,
                            addon.clone(),
                            from_directory,
                            to_directory,
                        ),
                        Message::UnpackedAddon,
                    ));
                }
            }
        }
        Message::UnpackedAddon((reason, flavor, id, result)) => {
            log::debug!(
                "Message::UnpackedAddon(({}, error: {}))",
                &id,
                result.is_err()
            );

            let addons = ajour.addons.entry(flavor).or_default();
<<<<<<< HEAD
            if let Some(addon) = addons.iter_mut().find(|a| a.primary_folder_id == id) {
                match result {
                    Ok(mut folders) => {
                        // Update the folders of the addon since they could have changed from the update,
                        // or if its an addon installed through the catalog, we haven't assigned it folders yet
                        if !folders.is_empty() {
                            folders.sort_by(|a, b| a.id.cmp(&b.id));

                            // Assign the primary folder id based on the first folder alphabetically with
                            // a matching repository identifier otherwise just the first
                            // folder alphabetically
                            let primary_folder_id = if let Some(folder) = folders.iter().find(|f| {
                                if let Some(repo) = addon.active_repository {
                                    match repo {
                                        Repository::Curse => {
                                            addon.repository_id()
                                                == f.repository_identifiers
                                                    .curse
                                                    .as_ref()
                                                    .map(i32::to_string)
                                        }
                                        Repository::Tukui => {
                                            addon.repository_id() == f.repository_identifiers.tukui
                                        }
                                        Repository::WowI => {
                                            addon.repository_id() == f.repository_identifiers.wowi
                                        }
                                    }
                                } else {
                                    false
                                }
                            }) {
                                folder.id.clone()
                            } else {
                                // Wont fail since we already checked if vec is empty
                                folders.get(0).map(|f| f.id.clone()).unwrap()
                            };
                            addon.primary_folder_id = primary_folder_id;
                            addon.folders = folders;
                        }
=======
            let install_addons = ajour.catalog_install_addons.entry(flavor).or_default();
>>>>>>> 6ea53a8c

            let mut addon = None;
            let mut folders = None;

            match result {
                Ok(_folders) => match reason {
                    DownloadReason::Update => {
                        if let Some(_addon) = addons.iter_mut().find(|a| a.primary_folder_id == id)
                        {
                            addon = Some(_addon);
                            folders = Some(_folders);
                        }
                    }
                    DownloadReason::Install => {
                        if let Some(install_addon) = install_addons
                            .iter_mut()
                            .find(|a| a.addon.as_ref().map(|a| &a.primary_folder_id) == Some(&id))
                        {
                            if let Some(_addon) = install_addon.addon.as_mut() {
                                // If we are installing from the catalog, remove any existing addon
                                // that has the same folders and insert this new one
                                addons.retain(|a| a.folders != _folders);
                                addons.push(_addon.clone());

                                addon = addons.iter_mut().find(|a| a.primary_folder_id == id);
                                folders = Some(_folders);
                            }
                        }

                        // Remove install addon since we've successfully installed it and
                        // added to main addon vec
                        install_addons.retain(|a| {
                            a.addon.as_ref().map(|a| &a.primary_folder_id) != Some(&id)
                        });
                    }
                },
                Err(error) => {
                    log::error!("{}", error);
                    ajour.error = Some(error.to_string());

                    if reason == DownloadReason::Install {
                        if let Some(install_addon) =
                            install_addons.iter_mut().find(|a| a.id.to_string() == id)
                        {
                            install_addon.status = CatalogInstallStatus::Retry;
                        }
                    }
                }
            }

            let mut commands = vec![];

            if let (Some(addon), Some(folders)) = (addon, folders) {
                addon.update_addon_folders(&folders);

                addon.state = AddonState::Fingerprint;

                let mut version = None;
                if let Some(package) = addon.relevant_release_package() {
                    version = Some(package.version.clone());
                }
                if let Some(version) = version {
                    addon.set_version(version);
                }

                // If we are updating / installing a Tukui / WowI
                // addon, we want to update the cache. If we are installing a Curse
                // addon, we want to make sure cache entry exists for those folders
                if let Some(addon_cache) = &ajour.addon_cache {
                    if let Ok(entry) = AddonCacheEntry::try_from(addon as &_) {
                        match addon.active_repository {
                            // Remove any entry related to this cached addon
                            Some(Repository::Curse) => {
                                commands.push(Command::perform(
                                    remove_addon_cache_entry(addon_cache.clone(), entry, flavor),
                                    Message::AddonCacheEntryRemoved,
                                ));
                            }
                            // Update the entry for this cached addon
                            Some(Repository::Tukui) | Some(Repository::WowI) => {
                                commands.push(Command::perform(
                                    update_addon_cache(addon_cache.clone(), entry, flavor),
                                    Message::AddonCacheUpdated,
                                ));
                            }
                            None => {}
                        }
                    }
                }

                // Submit all addon folders to be fingerprinted
                if let Some(cache) = ajour.fingerprint_cache.as_ref() {
                    for folder in &addon.folders {
                        commands.push(Command::perform(
                            perform_hash_addon(
                                ajour
                                    .config
                                    .get_addon_directory_for_flavor(&flavor)
                                    .expect("Expected a valid path"),
                                folder.id.clone(),
                                cache.clone(),
                                flavor,
                            ),
                            Message::UpdateFingerprint,
                        ));
                    }
                }
            }

            if !commands.is_empty() {
                return Ok(Command::batch(commands));
            }
        }
        Message::UpdateFingerprint((flavor, id, result)) => {
            log::debug!(
                "Message::UpdateFingerprint(({:?}, {}, error: {}))",
                flavor,
                &id,
                result.is_err()
            );

            let addons = ajour.addons.entry(flavor).or_default();
            if let Some(addon) = addons.iter_mut().find(|a| a.primary_folder_id == id) {
                if result.is_ok() {
                    addon.state = AddonState::Ajour(Some("Completed".to_owned()));
                } else {
                    addon.state = AddonState::Ajour(Some("Error".to_owned()));
                }
            }
        }
        Message::LatestRelease(release) => {
            log::debug!(
                "Message::LatestRelease({:?})",
                release.as_ref().map(|r| &r.tag_name)
            );

            ajour.self_update_state.latest_release = release;
        }
        Message::Interaction(Interaction::SortColumn(column_key)) => {
            // Close settings if shown.
            ajour.is_showing_settings = false;
            // Close details if shown.
            ajour.expanded_type = ExpandType::None;

            // First time clicking a column should sort it in Ascending order, otherwise
            // flip the sort direction.
            let mut sort_direction = SortDirection::Asc;

            if let Some(previous_column_key) = ajour.header_state.previous_column_key {
                if column_key == previous_column_key {
                    if let Some(previous_sort_direction) =
                        ajour.header_state.previous_sort_direction
                    {
                        sort_direction = previous_sort_direction.toggle()
                    }
                }
            }

            // Exception would be first time ever sorting and sorting by title.
            // Since its already sorting in Asc by default, we should sort Desc.
            if ajour.header_state.previous_column_key.is_none() && column_key == ColumnKey::Title {
                sort_direction = SortDirection::Desc;
            }

            log::debug!(
                "Interaction::SortColumn({:?}, {:?})",
                column_key,
                sort_direction
            );

            let flavor = ajour.config.wow.flavor;
            let mut addons = ajour.addons.entry(flavor).or_default();

            sort_addons(&mut addons, sort_direction, column_key);

            ajour.header_state.previous_sort_direction = Some(sort_direction);
            ajour.header_state.previous_column_key = Some(column_key);
        }
        Message::Interaction(Interaction::SortCatalogColumn(column_key)) => {
            // Close settings if shown.
            ajour.is_showing_settings = false;

            // First time clicking a column should sort it in Ascending order, otherwise
            // flip the sort direction.
            let mut sort_direction = SortDirection::Asc;

            if let Some(previous_column_key) = ajour.catalog_header_state.previous_column_key {
                if column_key == previous_column_key {
                    if let Some(previous_sort_direction) =
                        ajour.catalog_header_state.previous_sort_direction
                    {
                        sort_direction = previous_sort_direction.toggle()
                    }
                }
            }

            // Exception would be first time ever sorting and sorting by title.
            // Since its already sorting in Asc by default, we should sort Desc.
            if ajour.catalog_header_state.previous_column_key.is_none()
                && column_key == CatalogColumnKey::Title
            {
                sort_direction = SortDirection::Desc;
            }

            log::debug!(
                "Interaction::SortCatalogColumn({:?}, {:?})",
                column_key,
                sort_direction
            );

            ajour.catalog_header_state.previous_sort_direction = Some(sort_direction);
            ajour.catalog_header_state.previous_column_key = Some(column_key);

            query_and_sort_catalog(ajour);
        }
        Message::ReleaseChannelSelected(release_channel) => {
            log::debug!("Message::ReleaseChannelSelected({:?})", release_channel);

            if let ExpandType::Details(expanded_addon) = &ajour.expanded_type {
                let flavor = ajour.config.wow.flavor;
                let addons = ajour.addons.entry(flavor).or_default();
                if let Some(addon) = addons
                    .iter_mut()
                    .find(|a| a.primary_folder_id == expanded_addon.primary_folder_id)
                {
                    addon.release_channel = release_channel;

                    // Check if addon is updatable.
                    if let Some(package) = addon.relevant_release_package() {
                        if addon.is_updatable(package) {
                            addon.state = AddonState::Updatable;
                        } else {
                            addon.state = AddonState::Ajour(None);
                        }
                    }

                    // Update config with the newly changed release channel.
                    ajour
                        .config
                        .addons
                        .release_channels
                        .entry(flavor)
                        .or_default()
                        .insert(addon.primary_folder_id.clone(), release_channel);

                    // Persist the newly updated config.
                    let _ = &ajour.config.save();
                }
            }
        }
        Message::ThemeSelected(theme_name) => {
            log::debug!("Message::ThemeSelected({:?})", &theme_name);

            ajour.theme_state.current_theme_name = theme_name.clone();

            ajour.config.theme = Some(theme_name);
            let _ = ajour.config.save();
        }
        Message::ThemesLoaded(mut themes) => {
            log::debug!("Message::ThemesLoaded({} themes)", themes.len());

            themes.sort();

            for theme in themes {
                ajour.theme_state.themes.push((theme.name.clone(), theme));
            }
        }
        Message::Interaction(Interaction::ResizeColumn(column_type, event)) => match event {
            ResizeEvent::ResizeColumn {
                left_name,
                left_width,
                right_name,
                right_width,
            } => match column_type {
                Mode::MyAddons(_) => {
                    let left_key = ColumnKey::from(left_name.as_str());
                    let right_key = ColumnKey::from(right_name.as_str());

                    if let Some(column) = ajour
                        .header_state
                        .columns
                        .iter_mut()
                        .find(|c| c.key == left_key && left_key != ColumnKey::Title)
                    {
                        column.width = Length::Units(left_width);
                    }

                    if let Some(column) = ajour
                        .header_state
                        .columns
                        .iter_mut()
                        .find(|c| c.key == right_key && right_key != ColumnKey::Title)
                    {
                        column.width = Length::Units(right_width);
                    }
                }
                Mode::Catalog => {
                    let left_key = CatalogColumnKey::from(left_name.as_str());
                    let right_key = CatalogColumnKey::from(right_name.as_str());

                    if let Some(column) = ajour
                        .catalog_header_state
                        .columns
                        .iter_mut()
                        .find(|c| c.key == left_key && left_key != CatalogColumnKey::Title)
                    {
                        column.width = Length::Units(left_width);
                    }

                    if let Some(column) = ajour
                        .catalog_header_state
                        .columns
                        .iter_mut()
                        .find(|c| c.key == right_key && right_key != CatalogColumnKey::Title)
                    {
                        column.width = Length::Units(right_width);
                    }
                }
            },
            ResizeEvent::Finished => {
                // Persist changes to config
                save_column_configs(ajour);
            }
        },
        Message::Interaction(Interaction::ScaleUp) => {
            let prev_scale = ajour.scale_state.scale;

            ajour.scale_state.scale = ((prev_scale + 0.1).min(2.0) * 10.0).round() / 10.0;

            ajour.config.scale = Some(ajour.scale_state.scale);
            let _ = ajour.config.save();

            log::debug!(
                "Interaction::ScaleUp({} -> {})",
                prev_scale,
                ajour.scale_state.scale
            );
        }
        Message::Interaction(Interaction::ScaleDown) => {
            let prev_scale = ajour.scale_state.scale;

            ajour.scale_state.scale = ((prev_scale - 0.1).max(0.5) * 10.0).round() / 10.0;

            ajour.config.scale = Some(ajour.scale_state.scale);
            let _ = ajour.config.save();

            log::debug!(
                "Interaction::ScaleDown({} -> {})",
                prev_scale,
                ajour.scale_state.scale
            );
        }
        Message::UpdateBackupDirectory(path) => {
            log::debug!("Message::UpdateBackupDirectory({:?})", &path);

            if let Some(path) = path {
                // Update the backup directory path.
                ajour.config.backup_directory = Some(path.clone());
                // Persist the newly updated config.
                let _ = &ajour.config.save();

                // Check if a latest backup exists in path
                return Ok(Command::perform(latest_backup(path), Message::LatestBackup));
            }
        }

        Message::Interaction(Interaction::Backup) => {
            log::debug!("Interaction::Backup");

            // This will disable our backup button and show a message that the
            // app is processing the backup. We will unflag this on completion.
            ajour.backup_state.backing_up = true;

            let mut src_folders = vec![];

            // Shouldn't panic since button is only clickable if wow directory is chosen
            let wow_dir = ajour.config.wow.directory.as_ref().unwrap();

            // Shouldn't panic since button is only shown if backup directory is chosen
            let dest = ajour.config.backup_directory.as_ref().unwrap();

            // Backup WTF & AddOn directories for both flavors if they exist
            for flavor in Flavor::ALL.iter() {
                let addon_dir = ajour.config.get_addon_directory_for_flavor(flavor).unwrap();
                let wtf_dir = ajour.config.get_wtf_directory_for_flavor(flavor).unwrap();

                if addon_dir.exists() {
                    src_folders.push(BackupFolder::new(&addon_dir, wow_dir));
                }

                if wtf_dir.exists() {
                    src_folders.push(BackupFolder::new(&wtf_dir, wow_dir));
                }
            }

            return Ok(Command::perform(
                backup_folders(src_folders, dest.to_owned()),
                Message::BackupFinished,
            ));
        }
        Message::LatestBackup(as_of) => {
            log::debug!("Message::LatestBackup({:?})", &as_of);

            ajour.backup_state.last_backup = as_of;
        }
        Message::BackupFinished(Ok(as_of)) => {
            log::debug!("Message::BackupFinished({})", as_of.format("%H:%M:%S"));

            ajour.backup_state.backing_up = false;
            ajour.backup_state.last_backup = Some(as_of);
        }
        Message::BackupFinished(Err(error)) => {
            log::error!("{}", error);

            ajour.backup_state.backing_up = false;
            ajour.error = Some(error.to_string())
        }
        Message::Interaction(Interaction::ToggleColumn(is_checked, key)) => {
            // We can't untoggle the addon title column
            if key == ColumnKey::Title {
                return Ok(Command::none());
            }

            log::debug!("Interaction::ToggleColumn({}, {:?})", is_checked, key);

            if is_checked {
                if let Some(column) = ajour.header_state.columns.iter_mut().find(|c| c.key == key) {
                    column.hidden = false;
                }
            } else if let Some(column) =
                ajour.header_state.columns.iter_mut().find(|c| c.key == key)
            {
                column.hidden = true;
            }

            // Persist changes to config
            save_column_configs(ajour);
        }
        Message::Interaction(Interaction::MoveColumnLeft(key)) => {
            log::debug!("Interaction::MoveColumnLeft({:?})", key);

            // Update header state ordering and save to config
            if let Some(idx) = ajour.header_state.columns.iter().position(|c| c.key == key) {
                ajour.header_state.columns.swap(idx, idx - 1);

                ajour
                    .header_state
                    .columns
                    .iter_mut()
                    .enumerate()
                    .for_each(|(idx, column)| column.order = idx);

                // Persist changes to config
                save_column_configs(ajour);
            }

            // Update column ordering in settings
            if let Some(idx) = ajour
                .column_settings
                .columns
                .iter()
                .position(|c| c.key == key)
            {
                ajour.column_settings.columns.swap(idx, idx - 1);
            }
        }
        Message::Interaction(Interaction::MoveColumnRight(key)) => {
            log::debug!("Interaction::MoveColumnRight({:?})", key);

            // Update header state ordering and save to config
            if let Some(idx) = ajour.header_state.columns.iter().position(|c| c.key == key) {
                ajour.header_state.columns.swap(idx, idx + 1);

                ajour
                    .header_state
                    .columns
                    .iter_mut()
                    .enumerate()
                    .for_each(|(idx, column)| column.order = idx);

                // Persist changes to config
                save_column_configs(ajour);
            }

            // Update column ordering in settings
            if let Some(idx) = ajour
                .column_settings
                .columns
                .iter()
                .position(|c| c.key == key)
            {
                ajour.column_settings.columns.swap(idx, idx + 1);
            }
        }
        Message::Interaction(Interaction::ToggleCatalogColumn(is_checked, key)) => {
            // We can't untoggle the addon title column
            if key == CatalogColumnKey::Title {
                return Ok(Command::none());
            }

            log::debug!(
                "Interaction::ToggleCatalogColumn({}, {:?})",
                is_checked,
                key
            );

            if is_checked {
                if let Some(column) = ajour
                    .catalog_header_state
                    .columns
                    .iter_mut()
                    .find(|c| c.key == key)
                {
                    column.hidden = false;
                }
            } else if let Some(column) = ajour
                .catalog_header_state
                .columns
                .iter_mut()
                .find(|c| c.key == key)
            {
                column.hidden = true;
            }

            // Persist changes to config
            save_column_configs(ajour);
        }
        Message::Interaction(Interaction::MoveCatalogColumnLeft(key)) => {
            log::debug!("Interaction::MoveCatalogColumnLeft({:?})", key);

            // Update header state ordering and save to config
            if let Some(idx) = ajour
                .catalog_header_state
                .columns
                .iter()
                .position(|c| c.key == key)
            {
                ajour.catalog_header_state.columns.swap(idx, idx - 1);

                ajour
                    .catalog_header_state
                    .columns
                    .iter_mut()
                    .enumerate()
                    .for_each(|(idx, column)| column.order = idx);

                // Persist changes to config
                save_column_configs(ajour);
            }

            // Update column ordering in settings
            if let Some(idx) = ajour
                .catalog_column_settings
                .columns
                .iter()
                .position(|c| c.key == key)
            {
                ajour.catalog_column_settings.columns.swap(idx, idx - 1);
            }
        }
        Message::Interaction(Interaction::MoveCatalogColumnRight(key)) => {
            log::debug!("Interaction::MoveCatalogColumnRight({:?})", key);

            // Update header state ordering and save to config
            if let Some(idx) = ajour
                .catalog_header_state
                .columns
                .iter()
                .position(|c| c.key == key)
            {
                ajour.catalog_header_state.columns.swap(idx, idx + 1);

                ajour
                    .catalog_header_state
                    .columns
                    .iter_mut()
                    .enumerate()
                    .for_each(|(idx, column)| column.order = idx);

                // Persist changes to config
                save_column_configs(ajour);
            }

            // Update column ordering in settings
            if let Some(idx) = ajour
                .catalog_column_settings
                .columns
                .iter()
                .position(|c| c.key == key)
            {
                ajour.catalog_column_settings.columns.swap(idx, idx + 1);
            }
        }
        Message::CatalogDownloaded(Ok(catalog)) => {
            log::debug!(
                "Message::CatalogDownloaded({} addons in catalog)",
                catalog.addons.len()
            );

            let mut categories = HashSet::new();
            catalog.addons.iter().for_each(|a| {
                for category in &a.categories {
                    categories.insert(category.clone());
                }
            });

            // Map category strings to Category enum
            let mut categories: Vec<_> = categories
                .into_iter()
                .map(CatalogCategory::Choice)
                .collect();
            categories.sort();

            // Unshift the All Categories option into the vec
            categories.insert(0, CatalogCategory::All);

            ajour.catalog_search_state.categories = categories;

            ajour.catalog = Some(catalog);

            ajour.state.insert(Mode::Catalog, State::Ready);

            query_and_sort_catalog(ajour);
        }
        Message::Interaction(Interaction::CatalogQuery(query)) => {
            // Close settings if shown.
            ajour.is_showing_settings = false;

            // Catalog search query
            ajour.catalog_search_state.query = Some(query);

            query_and_sort_catalog(ajour);
        }
        Message::Interaction(Interaction::CatalogInstall(source, flavor, id)) => {
            log::debug!(
                "Interaction::CatalogInstall({}, {}, {})",
                source,
                flavor,
                &id
            );

            // Close settings if shown.
            ajour.is_showing_settings = false;

            let install_addons = ajour.catalog_install_addons.entry(flavor).or_default();

            // Remove any existing status for this addon since we are going
            // to try and download it again
            install_addons.retain(|a| id != a.id);

            // Add new status for this addon as Downloading
            install_addons.push(CatalogInstallAddon {
                id,
                status: CatalogInstallStatus::Downloading,
                addon: None,
            });

            return Ok(Command::perform(
                perform_fetch_latest_addon(source, id, flavor),
                Message::CatalogInstallAddonFetched,
            ));
        }
        Message::Interaction(Interaction::CatalogCategorySelected(category)) => {
            log::debug!("Interaction::CatalogCategorySelected({})", &category);
            // Close settings if shown.
            ajour.is_showing_settings = false;

            // Select category
            ajour.catalog_search_state.category = category;

            query_and_sort_catalog(ajour);
        }
        Message::Interaction(Interaction::CatalogResultSizeSelected(size)) => {
            log::debug!("Interaction::CatalogResultSizeSelected({:?})", &size);

            // Close settings if shown.
            ajour.is_showing_settings = false;
            // Catalog result size
            ajour.catalog_search_state.result_size = size;

            query_and_sort_catalog(ajour);
        }
        Message::Interaction(Interaction::CatalogSourceSelected(source)) => {
            log::debug!("Interaction::CatalogResultSizeSelected({:?})", source);

            // Close settings if shown.
            ajour.is_showing_settings = false;
            // Catalog source
            ajour.catalog_search_state.source = source;

            query_and_sort_catalog(ajour);
        }
        Message::CatalogInstallAddonFetched((flavor, id, result)) => {
            let install_addons = ajour.catalog_install_addons.entry(flavor).or_default();

            if let Some(install_addon) = install_addons.iter_mut().find(|a| a.id == id) {
                match result {
                    Ok(mut addon) => {
                        log::debug!(
                            "Message::CatalogInstallAddonFetched({:?}, {:?})",
                            flavor,
                            &id,
                        );

                        addon.state = AddonState::Downloading;
                        install_addon.addon = Some(addon.clone());

                        let to_directory = ajour
                            .config
                            .get_download_directory_for_flavor(flavor)
                            .expect("Expected a valid path");

                        return Ok(Command::perform(
                            perform_download_addon(
                                DownloadReason::Install,
                                ajour.shared_client.clone(),
                                flavor,
                                addon,
                                to_directory,
                            ),
                            Message::DownloadedAddon,
                        ));
                    }
                    Err(error) => {
                        log::error!("{}", error);

                        install_addon.status = CatalogInstallStatus::Unavilable;
                    }
                }
            }
        }
        Message::FetchedChangelog((addon, key, result)) => {
            log::debug!("Message::FetchedChangelog(error: {})", &result.is_err());
            match result {
                Ok((changelog, url)) => {
                    let payload = ChangelogPayload { changelog, url };
                    let changelog = Changelog::Some(addon, payload, key);
                    ajour.expanded_type = ExpandType::Changelog(changelog);
                }
                Err(error) => {
                    log::error!("Message::FetchedChangelog(error: {})", &error);
                    ajour.expanded_type = ExpandType::None;
                }
            }
        }
        Message::Interaction(Interaction::UpdateAjour) => {
            log::debug!("Interaction::UpdateAjour");

            if let Some(release) = &ajour.self_update_state.latest_release {
                let bin_name = bin_name().to_owned();

                ajour.self_update_state.status = Some(SelfUpdateStatus::InProgress);

                return Ok(Command::perform(
                    download_update_to_temp_file(bin_name, release.clone()),
                    Message::AjourUpdateDownloaded,
                ));
            }
        }
        Message::AjourUpdateDownloaded(result) => {
            log::debug!("Message::AjourUpdateDownloaded");

            match result {
                Ok((current_bin_name, temp_bin_path)) => {
                    // Remove first arg, which is path to binary. We don't use this first
                    // arg as binary path because it's not reliable, per the docs.
                    let mut args = std::env::args();
                    args.next();

                    match std::process::Command::new(&temp_bin_path)
                        .args(args)
                        .arg("--self-update-temp")
                        .arg(&current_bin_name)
                        .spawn()
                    {
                        Ok(_) => std::process::exit(0),
                        Err(error) => {
                            log::error!("{}", error);
                            ajour.error = Some(ClientError::from(error).to_string());
                            ajour.self_update_state.status = Some(SelfUpdateStatus::Failed);
                        }
                    }
                }
                Err(error) => {
                    log::error!("{}", error);
                    ajour.error = Some(error.to_string());
                    ajour.self_update_state.status = Some(SelfUpdateStatus::Failed);
                }
            }
        }
        Message::AddonCacheUpdated(Ok(entry)) => {
            log::debug!("Message::AddonCacheUpdated({})", entry.title);
        }
        Message::AddonCacheEntryRemoved(maybe_entry) => {
            if let Some(entry) = maybe_entry {
                log::debug!("Message::AddonCacheEntryRemoved({})", entry.title);
            }
        }
        Message::Error(error)
        | Message::CatalogDownloaded(Err(error))
        | Message::AddonCacheUpdated(Err(error)) => {
            log::error!("{}", error);
            ajour.error = Some(error.to_string());
        }
        Message::RuntimeEvent(iced_native::Event::Window(
            iced_native::window::Event::Resized { width, height },
        )) => {
            let width = (width as f64 * ajour.scale_state.scale) as u32;
            let height = (height as f64 * ajour.scale_state.scale) as u32;

            ajour.config.window_size = Some((width, height));
            let _ = ajour.config.save();
        }
        Message::RuntimeEvent(_) => {}
        Message::None(_) => {}
    }

    Ok(Command::none())
}

async fn open_directory() -> Option<PathBuf> {
    let dialog = OpenSingleDir { dir: None };
    if let Ok(show) = dialog.show() {
        return show;
    }

    None
}

async fn perform_read_addon_directory(
    addon_cache: Option<Arc<Mutex<AddonCache>>>,
    fingerprint_cache: Option<Arc<Mutex<FingerprintCache>>>,
    root_dir: PathBuf,
    flavor: Flavor,
) -> (Flavor, Result<Vec<Addon>>) {
    (
        flavor,
        read_addon_directory(addon_cache, fingerprint_cache, root_dir, flavor).await,
    )
}

async fn perform_fetch_tukui_changelog(
    addon: Addon,
    tukui_id: String,
    flavor: Flavor,
    key: AddonVersionKey,
) -> (Addon, AddonVersionKey, Result<(String, String)>) {
    (
        addon,
        key,
        tukui_api::fetch_changelog(&tukui_id, &flavor).await,
    )
}

async fn perform_fetch_curse_changelog(
    addon: Addon,
    key: AddonVersionKey,
    id: u32,
    file_id: i64,
) -> (Addon, AddonVersionKey, Result<(String, String)>) {
    (addon, key, curse_api::fetch_changelog(id, file_id).await)
}

async fn perform_fetch_wowi_changelog(
    addon: Addon,
    id: String,
    key: AddonVersionKey,
) -> (Addon, AddonVersionKey, Result<(String, String)>) {
    (
        addon,
        key,
        Ok((
            "Please view this changelog in the browser by pressing 'Full Changelog' to the right"
                .to_owned(),
            wowi_api::changelog_url(id),
        )),
    )
}

/// Downloads the newest version of the addon.
/// This is for now only downloading from warcraftinterface.
async fn perform_download_addon(
    reason: DownloadReason,
    shared_client: Arc<HttpClient>,
    flavor: Flavor,
    addon: Addon,
    to_directory: PathBuf,
) -> (DownloadReason, Flavor, String, Result<()>) {
    (
        reason,
        flavor,
        addon.primary_folder_id.clone(),
        download_addon(&shared_client, &addon, &to_directory).await,
    )
}

/// Rehashes a `Addon`.
async fn perform_hash_addon(
    addon_dir: impl AsRef<Path>,
    addon_id: String,
    fingerprint_cache: Arc<Mutex<FingerprintCache>>,
    flavor: Flavor,
) -> (Flavor, String, Result<()>) {
    (
        flavor,
        addon_id.clone(),
        update_addon_fingerprint(fingerprint_cache, flavor, addon_dir, addon_id).await,
    )
}

/// Unzips `Addon` at given `from_directory` and moves it `to_directory`.
async fn perform_unpack_addon(
    reason: DownloadReason,
    flavor: Flavor,
    addon: Addon,
    from_directory: PathBuf,
    to_directory: PathBuf,
) -> (DownloadReason, Flavor, String, Result<Vec<AddonFolder>>) {
    (
        reason,
        flavor,
        addon.primary_folder_id.clone(),
        install_addon(&addon, &from_directory, &to_directory).await,
    )
}

/// Unzips `Addon` at given `from_directory` and moves it `to_directory`.
async fn perform_fetch_latest_addon(
    source: catalog::Source,
    source_id: i32,
    flavor: Flavor,
) -> (Flavor, i32, Result<Addon>) {
    let result = match source {
        catalog::Source::Curse => curse_api::latest_addon(source_id, flavor).await,
        catalog::Source::Tukui => tukui_api::latest_addon(source_id, flavor).await,
    };

    (flavor, source_id, result)
}

fn sort_addons(addons: &mut [Addon], sort_direction: SortDirection, column_key: ColumnKey) {
    match (column_key, sort_direction) {
        (ColumnKey::Title, SortDirection::Asc) => {
            addons.sort_by(|a, b| a.title().to_lowercase().cmp(&b.title().to_lowercase()));
        }
        (ColumnKey::Title, SortDirection::Desc) => {
            addons.sort_by(|a, b| {
                a.title()
                    .to_lowercase()
                    .cmp(&b.title().to_lowercase())
                    .reverse()
                    .then_with(|| {
                        a.relevant_release_package()
                            .cmp(&b.relevant_release_package())
                    })
            });
        }
        (ColumnKey::LocalVersion, SortDirection::Asc) => {
            addons.sort_by(|a, b| {
                a.version()
                    .cmp(&b.version())
                    .then_with(|| a.title().cmp(&b.title()))
            });
        }
        (ColumnKey::LocalVersion, SortDirection::Desc) => {
            addons.sort_by(|a, b| {
                a.version()
                    .cmp(&b.version())
                    .reverse()
                    .then_with(|| a.title().cmp(&b.title()))
            });
        }
        (ColumnKey::RemoteVersion, SortDirection::Asc) => {
            addons.sort_by(|a, b| {
                a.relevant_release_package()
                    .cmp(&b.relevant_release_package())
                    .then_with(|| a.cmp(&b))
            });
        }
        (ColumnKey::RemoteVersion, SortDirection::Desc) => {
            addons.sort_by(|a, b| {
                a.relevant_release_package()
                    .cmp(&b.relevant_release_package())
                    .reverse()
                    .then_with(|| a.cmp(&b))
            });
        }
        (ColumnKey::Status, SortDirection::Asc) => {
            addons.sort_by(|a, b| a.state.cmp(&b.state).then_with(|| a.cmp(&b)));
        }
        (ColumnKey::Status, SortDirection::Desc) => {
            addons.sort_by(|a, b| a.state.cmp(&b.state).reverse().then_with(|| a.cmp(&b)));
        }
        (ColumnKey::Channel, SortDirection::Asc) => addons.sort_by(|a, b| {
            a.release_channel
                .to_string()
                .cmp(&b.release_channel.to_string())
        }),
        (ColumnKey::Channel, SortDirection::Desc) => addons.sort_by(|a, b| {
            a.release_channel
                .to_string()
                .cmp(&b.release_channel.to_string())
                .reverse()
        }),
        (ColumnKey::Author, SortDirection::Asc) => {
            addons.sort_by(|a, b| a.author().cmp(&b.author()))
        }
        (ColumnKey::Author, SortDirection::Desc) => {
            addons.sort_by(|a, b| a.author().cmp(&b.author()).reverse())
        }
        (ColumnKey::GameVersion, SortDirection::Asc) => {
            addons.sort_by(|a, b| a.game_version().cmp(&b.game_version()))
        }
        (ColumnKey::GameVersion, SortDirection::Desc) => {
            addons.sort_by(|a, b| a.game_version().cmp(&b.game_version()).reverse())
        }
        (ColumnKey::DateReleased, SortDirection::Asc) => {
            addons.sort_by(|a, b| {
                a.relevant_release_package()
                    .map(|p| p.date_time)
                    .cmp(&b.relevant_release_package().map(|p| p.date_time))
            });
        }
        (ColumnKey::DateReleased, SortDirection::Desc) => {
            addons.sort_by(|a, b| {
                a.relevant_release_package()
                    .map(|p| p.date_time)
                    .cmp(&b.relevant_release_package().map(|p| p.date_time))
                    .reverse()
            });
        }
        (ColumnKey::Source, SortDirection::Asc) => {
            addons.sort_by(|a, b| a.active_repository.cmp(&b.active_repository))
        }
        (ColumnKey::Source, SortDirection::Desc) => {
            addons.sort_by(|a, b| a.active_repository.cmp(&b.active_repository).reverse())
        }
    }
}

fn sort_catalog_addons(
    addons: &mut [CatalogRow],
    sort_direction: SortDirection,
    column_key: CatalogColumnKey,
    flavor: &Flavor,
) {
    match (column_key, sort_direction) {
        (CatalogColumnKey::Title, SortDirection::Asc) => {
            addons.sort_by(|a, b| a.addon.name.cmp(&b.addon.name));
        }
        (CatalogColumnKey::Title, SortDirection::Desc) => {
            addons.sort_by(|a, b| a.addon.name.cmp(&b.addon.name).reverse());
        }
        (CatalogColumnKey::Description, SortDirection::Asc) => {
            addons.sort_by(|a, b| a.addon.summary.cmp(&b.addon.summary));
        }
        (CatalogColumnKey::Description, SortDirection::Desc) => {
            addons.sort_by(|a, b| a.addon.summary.cmp(&b.addon.summary).reverse());
        }
        (CatalogColumnKey::Source, SortDirection::Asc) => {
            addons.sort_by(|a, b| a.addon.source.cmp(&b.addon.source));
        }
        (CatalogColumnKey::Source, SortDirection::Desc) => {
            addons.sort_by(|a, b| a.addon.source.cmp(&b.addon.source).reverse());
        }
        (CatalogColumnKey::NumDownloads, SortDirection::Asc) => {
            addons.sort_by(|a, b| {
                a.addon
                    .number_of_downloads
                    .cmp(&b.addon.number_of_downloads)
            });
        }
        (CatalogColumnKey::NumDownloads, SortDirection::Desc) => {
            addons.sort_by(|a, b| {
                a.addon
                    .number_of_downloads
                    .cmp(&b.addon.number_of_downloads)
                    .reverse()
            });
        }
        (CatalogColumnKey::Install, SortDirection::Asc) => {}
        (CatalogColumnKey::Install, SortDirection::Desc) => {}
        (CatalogColumnKey::DateReleased, SortDirection::Asc) => {
            addons.sort_by(|a, b| a.addon.date_released.cmp(&b.addon.date_released));
        }
        (CatalogColumnKey::DateReleased, SortDirection::Desc) => {
            addons.sort_by(|a, b| a.addon.date_released.cmp(&b.addon.date_released).reverse());
        }
        (CatalogColumnKey::GameVersion, SortDirection::Asc) => addons.sort_by(|a, b| {
            let gv_a = a.addon.game_versions.iter().find(|gc| &gc.flavor == flavor);
            let gv_b = b.addon.game_versions.iter().find(|gc| &gc.flavor == flavor);
            gv_a.cmp(&gv_b)
        }),
        (CatalogColumnKey::GameVersion, SortDirection::Desc) => addons.sort_by(|a, b| {
            let gv_a = a.addon.game_versions.iter().find(|gc| &gc.flavor == flavor);
            let gv_b = b.addon.game_versions.iter().find(|gc| &gc.flavor == flavor);
            gv_a.cmp(&gv_b).reverse()
        }),
    }
}

fn query_and_sort_catalog(ajour: &mut Ajour) {
    if let Some(catalog) = &ajour.catalog {
        let query = ajour
            .catalog_search_state
            .query
            .as_ref()
            .map(|s| s.to_lowercase());
        let flavor = &ajour.config.wow.flavor;
        let source = &ajour.catalog_search_state.source;
        let category = &ajour.catalog_search_state.category;
        let result_size = ajour.catalog_search_state.result_size.as_usize();

        let mut catalog_rows: Vec<_> = catalog
            .addons
            .iter()
            .filter(|a| !a.game_versions.is_empty())
            .filter(|a| {
                let cleaned_text =
                    format!("{} {}", a.name.to_lowercase(), a.summary.to_lowercase());

                if let Some(query) = &query {
                    cleaned_text.contains(query)
                } else {
                    true
                }
            })
            .filter(|a| {
                a.game_versions
                    .iter()
                    .any(|gc| gc.flavor == flavor.base_flavor())
            })
            .filter(|a| match source {
                CatalogSource::Choice(source) => a.source == *source,
            })
            .filter(|a| match category {
                CatalogCategory::All => true,
                CatalogCategory::Choice(name) => a.categories.iter().any(|c| c == name),
            })
            .cloned()
            .map(CatalogRow::from)
            .collect();

        let sort_direction = ajour
            .catalog_header_state
            .previous_sort_direction
            .unwrap_or(SortDirection::Desc);
        let column_key = ajour
            .catalog_header_state
            .previous_column_key
            .unwrap_or(CatalogColumnKey::NumDownloads);

        sort_catalog_addons(&mut catalog_rows, sort_direction, column_key, flavor);

        catalog_rows = catalog_rows
            .into_iter()
            .enumerate()
            .filter_map(|(idx, row)| if idx < result_size { Some(row) } else { None })
            .collect();

        ajour.catalog_search_state.catalog_rows = catalog_rows;
    }
}

fn save_column_configs(ajour: &mut Ajour) {
    let my_addons_columns: Vec<_> = ajour
        .header_state
        .columns
        .iter()
        .map(ColumnConfigV2::from)
        .collect();

    let catalog_columns: Vec<_> = ajour
        .catalog_header_state
        .columns
        .iter()
        .map(ColumnConfigV2::from)
        .collect();

    ajour.config.column_config = ColumnConfig::V3 {
        my_addons_columns,
        catalog_columns,
    };

    let _ = ajour.config.save();
}

<<<<<<< HEAD
fn update_catalog_install_status(
    statuses: &mut Vec<(Flavor, i32, CatalogInstallStatus)>,
    new_status: CatalogInstallStatus,
    flavor: Flavor,
    repository_id: Option<String>,
) {
    if let Some((_, _, status)) = statuses
        .iter_mut()
        .find(|(f, i, _)| flavor == *f && repository_id == Some(i.to_string()))
    {
        *status = new_status;
    }
}

=======
>>>>>>> 6ea53a8c
/// Hardcoded binary names for each compilation target
/// that gets published to the Github Release
const fn bin_name() -> &'static str {
    #[cfg(all(target_os = "windows", feature = "opengl"))]
    {
        "ajour-opengl.exe"
    }

    #[cfg(all(target_os = "windows", feature = "wgpu"))]
    {
        "ajour.exe"
    }

    #[cfg(all(target_os = "macos", feature = "opengl"))]
    {
        "ajour-opengl"
    }

    #[cfg(all(target_os = "macos", feature = "wgpu"))]
    {
        "ajour"
    }

    #[cfg(all(target_os = "linux", feature = "opengl"))]
    {
        "ajour-opengl.AppImage"
    }

    #[cfg(all(target_os = "linux", feature = "wgpu"))]
    {
        "ajour.AppImage"
    }
}<|MERGE_RESOLUTION|>--- conflicted
+++ resolved
@@ -627,50 +627,7 @@
             );
 
             let addons = ajour.addons.entry(flavor).or_default();
-<<<<<<< HEAD
-            if let Some(addon) = addons.iter_mut().find(|a| a.primary_folder_id == id) {
-                match result {
-                    Ok(mut folders) => {
-                        // Update the folders of the addon since they could have changed from the update,
-                        // or if its an addon installed through the catalog, we haven't assigned it folders yet
-                        if !folders.is_empty() {
-                            folders.sort_by(|a, b| a.id.cmp(&b.id));
-
-                            // Assign the primary folder id based on the first folder alphabetically with
-                            // a matching repository identifier otherwise just the first
-                            // folder alphabetically
-                            let primary_folder_id = if let Some(folder) = folders.iter().find(|f| {
-                                if let Some(repo) = addon.active_repository {
-                                    match repo {
-                                        Repository::Curse => {
-                                            addon.repository_id()
-                                                == f.repository_identifiers
-                                                    .curse
-                                                    .as_ref()
-                                                    .map(i32::to_string)
-                                        }
-                                        Repository::Tukui => {
-                                            addon.repository_id() == f.repository_identifiers.tukui
-                                        }
-                                        Repository::WowI => {
-                                            addon.repository_id() == f.repository_identifiers.wowi
-                                        }
-                                    }
-                                } else {
-                                    false
-                                }
-                            }) {
-                                folder.id.clone()
-                            } else {
-                                // Wont fail since we already checked if vec is empty
-                                folders.get(0).map(|f| f.id.clone()).unwrap()
-                            };
-                            addon.primary_folder_id = primary_folder_id;
-                            addon.folders = folders;
-                        }
-=======
             let install_addons = ajour.catalog_install_addons.entry(flavor).or_default();
->>>>>>> 6ea53a8c
 
             let mut addon = None;
             let mut folders = None;
@@ -1858,23 +1815,6 @@
     let _ = ajour.config.save();
 }
 
-<<<<<<< HEAD
-fn update_catalog_install_status(
-    statuses: &mut Vec<(Flavor, i32, CatalogInstallStatus)>,
-    new_status: CatalogInstallStatus,
-    flavor: Flavor,
-    repository_id: Option<String>,
-) {
-    if let Some((_, _, status)) = statuses
-        .iter_mut()
-        .find(|(f, i, _)| flavor == *f && repository_id == Some(i.to_string()))
-    {
-        *status = new_status;
-    }
-}
-
-=======
->>>>>>> 6ea53a8c
 /// Hardcoded binary names for each compilation target
 /// that gets published to the Github Release
 const fn bin_name() -> &'static str {
