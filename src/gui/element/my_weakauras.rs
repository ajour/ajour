use {
    super::{DEFAULT_FONT_SIZE, DEFAULT_PADDING},
    crate::gui::{
        style, AuraColumnKey, AuraColumnState, Interaction, Message, Mode, SortDirection, State,
    },
    ajour_core::config::Flavor,
    ajour_core::theme::ColorPalette,
    ajour_weak_auras::Aura,
    ajour_widgets::TableRow,
    ajour_widgets::{header, Header},
    iced::{
        button, pick_list, Align, Button, Column, Container, Element, Length, PickList, Row, Space,
        Text,
    },
    std::collections::HashMap,
};

#[allow(clippy::too_many_arguments)]
pub fn menu_container<'a>(
    color_palette: ColorPalette,
    flavor: Flavor,
    update_all_button_state: &'a mut button::State,
    refresh_button_state: &'a mut button::State,
    state: &HashMap<Mode, State>,
    num_auras: usize,
    updates_available: bool,
    is_updating: bool,
    updates_queued: bool,
    accounts_picklist_state: &'a mut pick_list::State<String>,
    accounts: &'a [String],
    chosen_account: Option<String>,
) -> Container<'a, Message> {
    // MyWeakAuras state.
    let state = state
        .get(&Mode::MyWeakAuras(flavor))
        .cloned()
        .unwrap_or_default();

    // A row contain general settings.
    let mut row = Row::new().height(Length::Units(35));

    let mut update_all_button = Button::new(
        update_all_button_state,
        Text::new("Update All").size(DEFAULT_FONT_SIZE),
    )
    .style(style::DefaultButton(color_palette));

    let mut refresh_button = Button::new(
        refresh_button_state,
        Text::new("Refresh").size(DEFAULT_FONT_SIZE),
    )
    .style(style::DefaultButton(color_palette));

    let pick_list = PickList::new(
        accounts_picklist_state,
        accounts,
        chosen_account.clone(),
        Message::WeakAurasAccountSelected,
    )
    .text_size(14)
    .width(Length::Units(120))
    .style(style::PickList(color_palette));

    if updates_available && !is_updating && !updates_queued {
        update_all_button =
            update_all_button.on_press(Interaction::UpdateAll(Mode::MyWeakAuras(flavor)));
    }

    if state == State::Ready {
        refresh_button = refresh_button.on_press(Interaction::Refresh(Mode::MyWeakAuras(flavor)));
    }

    let update_all_button: Element<Interaction> = update_all_button.into();
    let refresh_button: Element<Interaction> = refresh_button.into();
    let status_text = match state {
        State::Ready => {
<<<<<<< HEAD
            Text::new(format!("{} WeakAuras loaded", num_auras,)).size(DEFAULT_FONT_SIZE)
=======
            if updates_queued {
                Text::new("Updates queued. Finish updating in the wow client.")
                    .size(DEFAULT_FONT_SIZE)
            } else {
                Text::new(format!("{} weakauras loaded", num_auras,)).size(DEFAULT_FONT_SIZE)
            }
>>>>>>> 696c5960
        }
        _ => Text::new(""),
    };

    let status_container = Container::new(status_text)
        .center_y()
        .padding(5)
        .style(style::NormalBackgroundContainer(color_palette));

    let account_info_container = Container::new(
        Text::new(if chosen_account.is_some() {
            ""
        } else {
            "Select an Account"
        })
        .size(DEFAULT_FONT_SIZE),
    )
    .center_y()
    .padding(5)
    .style(style::NormalBackgroundContainer(color_palette));

    row = row
        .push(Space::new(Length::Units(DEFAULT_PADDING), Length::Units(0)))
        .push(refresh_button.map(Message::Interaction))
        .push(Space::new(Length::Units(7), Length::Units(0)))
        .push(update_all_button.map(Message::Interaction))
        .push(Space::new(Length::Units(7), Length::Units(0)))
        .push(status_container)
        .push(Space::new(Length::Fill, Length::Units(0)))
        .push(account_info_container)
        .push(Space::new(Length::Units(7), Length::Units(0)))
        .push(pick_list)
        .push(Space::new(Length::Units(DEFAULT_PADDING), Length::Units(0)));

    // Add space above settings_row.
    let settings_column = Column::new()
        .push(Space::new(Length::Units(0), Length::Units(5)))
        .push(row);

    // Wraps it in a container.
    Container::new(settings_column)
}

pub fn data_row_container<'a, 'b>(
    color_palette: ColorPalette,
    aura: &'a Aura,
    column_config: &'b [(AuraColumnKey, Length, bool)],
) -> TableRow<'a, Message> {
    let default_height = Length::Units(26);
    let default_row_height = 26;

    let mut row_containers = vec![];

    if let Some((idx, width)) = column_config
        .iter()
        .enumerate()
        .filter_map(|(idx, (key, width, hidden))| {
            if *key == AuraColumnKey::Title && !hidden {
                Some((idx, width))
            } else {
                None
            }
        })
        .next()
    {
        let title = Text::new(aura.name()).size(DEFAULT_FONT_SIZE);

        let title_row = Row::new().push(title).spacing(3).align_items(Align::Center);

        let title_container = Container::new(title_row)
            .height(default_height)
            .width(*width)
            .center_y()
            .style(style::HoverableBrightForegroundContainer(color_palette));

        row_containers.push((idx, title_container));
    }

    if let Some((idx, width)) = column_config
        .iter()
        .enumerate()
        .filter_map(|(idx, (key, width, hidden))| {
            if *key == AuraColumnKey::LocalVersion && !hidden {
                Some((idx, width))
            } else {
                None
            }
        })
        .next()
    {
        let local_version =
            Text::new(aura.installed_symver().unwrap_or("-")).size(DEFAULT_FONT_SIZE);

        let local_version_row = Row::new()
            .push(local_version)
            .spacing(3)
            .align_items(Align::Center);

        let local_version_container = Container::new(local_version_row)
            .height(default_height)
            .width(*width)
            .center_y()
            .style(style::HoverableBrightForegroundContainer(color_palette));

        row_containers.push((idx, local_version_container));
    }

    if let Some((idx, width)) = column_config
        .iter()
        .enumerate()
        .filter_map(|(idx, (key, width, hidden))| {
            if *key == AuraColumnKey::RemoteVersion && !hidden {
                Some((idx, width))
            } else {
                None
            }
        })
        .next()
    {
        let remote_version = Text::new(aura.remote_symver()).size(DEFAULT_FONT_SIZE);

        let remote_version_row = Row::new()
            .push(remote_version)
            .spacing(3)
            .align_items(Align::Center);

        let remote_version_container = Container::new(remote_version_row)
            .height(default_height)
            .width(*width)
            .center_y()
            .style(style::HoverableBrightForegroundContainer(color_palette));

        row_containers.push((idx, remote_version_container));
    }

    if let Some((idx, width)) = column_config
        .iter()
        .enumerate()
        .filter_map(|(idx, (key, width, hidden))| {
            if *key == AuraColumnKey::Author && !hidden {
                Some((idx, width))
            } else {
                None
            }
        })
        .next()
    {
        let author = Text::new(aura.author()).size(DEFAULT_FONT_SIZE);

        let author_row = Row::new()
            .push(author)
            .spacing(3)
            .align_items(Align::Center);

        let author_container = Container::new(author_row)
            .height(default_height)
            .width(*width)
            .center_y()
            .style(style::HoverableBrightForegroundContainer(color_palette));

        row_containers.push((idx, author_container));
    }

    if let Some((idx, width)) = column_config
        .iter()
        .enumerate()
        .filter_map(|(idx, (key, width, hidden))| {
            if *key == AuraColumnKey::Status && !hidden {
                Some((idx, width))
            } else {
                None
            }
        })
        .next()
    {
        let status = Text::new(aura.status().to_string()).size(DEFAULT_FONT_SIZE);

        let status_row = Row::new()
            .push(status)
            .spacing(3)
            .align_items(Align::Center);

        let status_container = Container::new(status_row)
            .height(default_height)
            .width(*width)
            .center_y()
            .style(style::HoverableBrightForegroundContainer(color_palette));

        row_containers.push((idx, status_container));
    }

    let left_spacer = Space::new(Length::Units(DEFAULT_PADDING), Length::Units(0));
    let right_spacer = Space::new(Length::Units(DEFAULT_PADDING + 5), Length::Units(0));

    let mut row = Row::new().push(left_spacer).spacing(1);

    // Sort columns and push them into row
    row_containers.sort_by(|a, b| a.0.cmp(&b.0));
    for (_, elem) in row_containers.into_iter() {
        row = row.push(elem);
    }

    row = row.push(right_spacer);

    let mut table_row = TableRow::new(row)
        .width(Length::Fill)
        .inner_row_height(default_row_height)
        .style(style::TableRow(color_palette));

    if let Some(url) = aura.url() {
        table_row = table_row
            .on_press(move |_| Message::Interaction(Interaction::OpenLink(url.to_string())));
    }

    table_row
}

fn row_title<T: PartialEq>(
    column_key: T,
    previous_column_key: Option<T>,
    previous_sort_direction: Option<SortDirection>,
    title: &str,
) -> String {
    if Some(column_key) == previous_column_key {
        match previous_sort_direction {
            Some(SortDirection::Asc) => format!("{} ▲", title),
            Some(SortDirection::Desc) => format!("{} ▼", title),
            _ => title.to_string(),
        }
    } else {
        title.to_string()
    }
}

pub fn titles_row_header<'a>(
    color_palette: ColorPalette,
    auras: &[Aura],
    header_state: &'a mut header::State,
    column_state: &'a mut [AuraColumnState],
    previous_column_key: Option<AuraColumnKey>,
    previous_sort_direction: Option<SortDirection>,
) -> Header<'a, Message> {
    // A row containing titles above the addon rows.
    let mut row_titles = vec![];

    for column in column_state.iter_mut().filter(|c| !c.hidden) {
        let column_key = column.key;

        let row_title = row_title(
            column_key,
            previous_column_key,
            previous_sort_direction,
            &column.key.title(),
        );

        let mut row_header = Button::new(
            &mut column.btn_state,
            Text::new(row_title)
                .size(DEFAULT_FONT_SIZE)
                .width(Length::Fill),
        )
        .width(Length::Fill)
        .on_press(Interaction::SortAuraColumn(column_key));

        if previous_column_key == Some(column_key) {
            row_header = row_header.style(style::SelectedColumnHeaderButton(color_palette));
        } else {
            row_header = row_header.style(style::ColumnHeaderButton(color_palette));
        }

        let row_header: Element<Interaction> = row_header.into();

        let row_container = Container::new(row_header.map(Message::Interaction))
            .width(column.width)
            .style(style::NormalBackgroundContainer(color_palette));

        // Only shows row titles if we have any addons.
        if !auras.is_empty() {
            row_titles.push((column.key.as_string(), row_container));
        }
    }

    Header::new(
        header_state,
        row_titles,
        Some(Length::Units(DEFAULT_PADDING)),
        Some(Length::Units(DEFAULT_PADDING + 5)),
    )
    .spacing(1)
    .height(Length::Units(25))
    .on_resize(3, |event| {
        Message::Interaction(Interaction::ResizeColumn(
            Mode::MyWeakAuras(Flavor::default()),
            event,
        ))
    })
}<|MERGE_RESOLUTION|>--- conflicted
+++ resolved
@@ -74,16 +74,12 @@
     let refresh_button: Element<Interaction> = refresh_button.into();
     let status_text = match state {
         State::Ready => {
-<<<<<<< HEAD
-            Text::new(format!("{} WeakAuras loaded", num_auras,)).size(DEFAULT_FONT_SIZE)
-=======
             if updates_queued {
                 Text::new("Updates queued. Finish updating in the wow client.")
                     .size(DEFAULT_FONT_SIZE)
             } else {
-                Text::new(format!("{} weakauras loaded", num_auras,)).size(DEFAULT_FONT_SIZE)
-            }
->>>>>>> 696c5960
+                Text::new(format!("{} WeakAuras loaded", num_auras,)).size(DEFAULT_FONT_SIZE)
+            }
         }
         _ => Text::new(""),
     };
