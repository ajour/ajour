--- conflicted
+++ resolved
@@ -3,15 +3,9 @@
 use {
     super::{
         style, AddonVersionKey, AjourMode, AjourState, BackupState, CatalogColumnKey,
-<<<<<<< HEAD
-        CatalogColumnSettings, CatalogColumnState, CatalogInstallStatus, CatalogRow, Changelog,
-        ColumnKey, ColumnSettings, ColumnState, DirectoryType, ExpandType, Interaction, Message,
-        ReleaseChannel, ScaleState, SortDirection, ThemeState,
-=======
         CatalogColumnState, CatalogInstallStatus, CatalogRow, Changelog, ColumnKey, ColumnSettings,
         ColumnState, DirectoryType, ExpandType, Interaction, Message, ReleaseChannel, ScaleState,
         SelfUpdateState, SortDirection, ThemeState,
->>>>>>> a83e37c1
     },
     crate::VERSION,
     ajour_core::{
