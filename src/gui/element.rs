#![allow(clippy::too_many_arguments)]

use {
    super::{
<<<<<<< HEAD
        style, Addon, AddonState, AjourState, BackupState, ColorPalette, Config, DirectoryType,
        Flavor, HeaderState, Interaction, Message, ReleaseChannel, ScaleState, SortDirection,
        SortKey, ThemeState,
=======
        style, AjourState, BackupState, DirectoryType, HeaderState, Interaction, Message,
        ScaleState, SortDirection, SortKey, ThemeState,
>>>>>>> 6b4bc3aa
    },
    crate::VERSION,
    ajour_core::{
        addon::{Addon, AddonState},
        config::{Config, Flavor},
        theme::ColorPalette,
    },
    chrono::prelude::*,
    iced::{
        button, scrollable, Button, Column, Container, Element, HorizontalAlignment, Length,
        PickList, Row, Scrollable, Space, Text, VerticalAlignment,
    },
    widgets::Header,
};

// Default values used on multiple elements.
static DEFAULT_FONT_SIZE: u16 = 14;
static DEFAULT_PADDING: u16 = 10;

/// Container for settings.
pub fn settings_container<'a>(
    color_palette: ColorPalette,
    directory_button_state: &'a mut button::State,
    ignored_addons_scrollable_state: &'a mut scrollable::State,
    ignored_addons: &'a mut Vec<(Addon, button::State)>,
    config: &Config,
    theme_state: &'a mut ThemeState,
    scale_state: &'a mut ScaleState,
    backup_state: &'a mut BackupState,
) -> Container<'a, Message> {
    // Title for the World of Warcraft directory selection.
    let directory_info_text = Text::new("World of Warcraft directory").size(14);
    let directory_info_row = Row::new()
        .push(directory_info_text)
        .padding(DEFAULT_PADDING);

    // Directory button for World of Warcraft directory selection.
    let directory_button: Element<Interaction> = Button::new(
        directory_button_state,
        Text::new("Select Directory").size(DEFAULT_FONT_SIZE),
    )
    .style(style::DefaultBoxedButton(color_palette))
    .on_press(Interaction::OpenDirectory(DirectoryType::Wow))
    .into();

    // We add some margin left to adjust to the rest of the content.
    let left_spacer = Space::new(Length::Units(DEFAULT_PADDING), Length::Units(0));

    // Directory text, written next to directory button to let the user
    // know what has been selected..
    let path_str = config
        .wow
        .directory
        .as_ref()
        .and_then(|p| p.to_str())
        .unwrap_or("No directory is set");
    let directory_data_text = Text::new(path_str)
        .size(14)
        .vertical_alignment(VerticalAlignment::Center);
    let directory_data_text_container = Container::new(directory_data_text)
        .center_y()
        .padding(5)
        .style(style::SecondaryTextContainer(color_palette));

    // Data row for the World of Warcraft directory selection.
    let path_data_row = Row::new()
        .push(left_spacer)
        .push(directory_button.map(Message::Interaction))
        .push(directory_data_text_container);

    // Title for the theme pick list.
    let theme_info_text = Text::new("Theme").size(14);
    let theme_info_row = Row::new().push(theme_info_text).padding(DEFAULT_PADDING);

    // We add some margin left to adjust to the rest of the content.
    let left_spacer = Space::new(Length::Units(DEFAULT_PADDING), Length::Units(0));

    let theme_names = theme_state
        .themes
        .iter()
        .cloned()
        .map(|(name, _)| name)
        .collect::<Vec<_>>();
    let theme_pick_list = PickList::new(
        &mut theme_state.pick_list_state,
        theme_names,
        Some(theme_state.current_theme_name.clone()),
        Message::ThemeSelected,
    )
    .text_size(14)
    .width(Length::Units(100))
    .style(style::PickList(color_palette));

    // Data row for theme picker list.
    let theme_data_row = Row::new().push(left_spacer).push(theme_pick_list);

    // Scale buttons for application scale factoring.
    let (scale_title_row, scale_buttons_row) = {
        let scale_title = Text::new("UI Scale").size(DEFAULT_FONT_SIZE);
        let scale_title_row = Row::new().push(scale_title).padding(DEFAULT_PADDING);

        let scale_down_button: Element<Interaction> = Button::new(
            &mut scale_state.down_btn_state,
            Text::new("  -  ").size(DEFAULT_FONT_SIZE),
        )
        .style(style::DefaultBoxedButton(color_palette))
        .on_press(Interaction::ScaleDown)
        .into();

        let scale_up_button: Element<Interaction> = Button::new(
            &mut scale_state.up_btn_state,
            Text::new("  +  ").size(DEFAULT_FONT_SIZE),
        )
        .style(style::DefaultBoxedButton(color_palette))
        .on_press(Interaction::ScaleUp)
        .into();

        // We add some margin left to adjust to the rest of the content.
        let left_spacer = Space::new(Length::Units(DEFAULT_PADDING), Length::Units(0));

        let current_scale_text = Text::new(format!("  {:.2}  ", scale_state.scale))
            .size(DEFAULT_FONT_SIZE)
            .vertical_alignment(VerticalAlignment::Center);
        let current_scale_container = Container::new(current_scale_text)
            .center_y()
            .padding(5)
            .style(style::SecondaryTextContainer(color_palette));

        // Data row for the World of Warcraft directory selection.
        let scale_buttons_row = Row::new()
            .push(left_spacer)
            .push(scale_down_button.map(Message::Interaction))
            .push(current_scale_container)
            .push(scale_up_button.map(Message::Interaction));

        (scale_title_row, scale_buttons_row)
    };

    // Small space below content.
    let bottom_space = Space::new(Length::FillPortion(1), Length::Units(DEFAULT_PADDING));

    // Colum wrapping all the settings content.
    let left_column = Column::new()
        .push(directory_info_row)
        .push(path_data_row)
        .push(theme_info_row)
        .push(theme_data_row)
        .push(scale_title_row)
        .push(scale_buttons_row)
        .push(bottom_space);

    let left_spacer = Space::new(Length::Units(DEFAULT_PADDING), Length::Units(0));
    let right_spacer = Space::new(Length::Units(DEFAULT_PADDING + 5), Length::Units(0));

    // Container wrapping colum.
    let left_container = Container::new(left_column)
        .width(Length::FillPortion(1))
        .height(Length::Shrink)
        .style(style::AddonRowDefaultTextContainer(color_palette));

    // Title for the ignored addons scrollable.
    let ignored_addons_title = Text::new("Ignored addons").size(14);
    let ignored_addons_title_row = Row::new()
        .push(ignored_addons_title)
        .padding(DEFAULT_PADDING);
    let mut scrollable = ignored_addon_scrollable(color_palette, ignored_addons_scrollable_state)
        .width(Length::Fill);

    if ignored_addons.is_empty() {
        let title =
            Text::new("If you tell Ajour to ignore an addon, it will only appear in this list.")
                .size(14);
        let title_container = Container::new(title)
            .center_x()
            .center_y()
            .style(style::AddonRowSecondaryTextContainer(color_palette));
        let row = Row::new()
            .push(Space::new(Length::Units(DEFAULT_PADDING), Length::Units(0)))
            .push(title_container);
        scrollable = scrollable.push(row);
    }

    for (addon, state) in ignored_addons {
        let title = addon.title.clone();
        let title_text = Text::new(title).size(14);
        let title_container = Container::new(title_text)
            .height(Length::Units(26))
            .width(Length::FillPortion(1))
            .center_y()
            .padding(5)
            .style(style::AddonRowSecondaryTextContainer(color_palette));
        let unignore_button: Element<Interaction> =
            Button::new(state, Text::new("Unignore").size(DEFAULT_FONT_SIZE))
                .style(style::DefaultBoxedButton(color_palette))
                .on_press(Interaction::Unignore(addon.id.clone()))
                .into();
        let row = Row::new()
            .push(Space::new(Length::Units(DEFAULT_PADDING), Length::Units(0)))
            .push(unignore_button.map(Message::Interaction))
            .push(title_container);

        scrollable = scrollable.push(row);
    }

    let (backup_title_row, backup_directory_row, backup_now_row) = {
        // Title for the Backup section.
        let backup_title_text = Text::new("Backup").size(DEFAULT_FONT_SIZE);
        let backup_title_row = Row::new().push(backup_title_text).padding(DEFAULT_PADDING);

        // Directory button for Backup directory selection.
        let directory_button: Element<Interaction> = Button::new(
            &mut backup_state.directory_btn_state,
            Text::new("Select Directory").size(DEFAULT_FONT_SIZE),
        )
        .style(style::DefaultBoxedButton(color_palette))
        .on_press(Interaction::OpenDirectory(DirectoryType::Backup))
        .into();

        // Directory text, written next to directory button to let the user
        // know what has been selected.
        let path_str = config
            .backup_directory
            .as_ref()
            .and_then(|p| p.to_str())
            .unwrap_or("No directory is set");
        let directory_data_text = Text::new(path_str)
            .size(DEFAULT_FONT_SIZE)
            .vertical_alignment(VerticalAlignment::Center);
        let directory_data_text_container = Container::new(directory_data_text)
            .center_y()
            .padding(5)
            .style(style::SecondaryTextContainer(color_palette));

        // Data row for the Backup directory selection.
        let backup_directory_row = Row::new()
            .push(Space::new(Length::Units(DEFAULT_PADDING), Length::Units(0)))
            .push(directory_button.map(Message::Interaction))
            .push(directory_data_text_container);

        // Row to show actual backup button along with info about the latest
        // backup date/time. Will give a description of what Backup is when no
        // directory is chosen
        let mut backup_now_row =
            Row::new().push(Space::new(Length::Units(DEFAULT_PADDING), Length::Units(0)));

        // Show button / last backup info if directory is shown, otherwise
        // show description about the backup process
        if config.backup_directory.is_some() {
            let mut backup_button = Button::new(
                &mut backup_state.backup_now_btn_state,
                Text::new("Backup Now").size(DEFAULT_FONT_SIZE),
            )
            .style(style::DefaultBoxedButton(color_palette));

            // Only show button as clickable if it's not currently backing up and
            // the wow folder is chosen
            if !backup_state.backing_up && config.wow.directory.is_some() {
                backup_button = backup_button.on_press(Interaction::Backup);
            }

            let backup_status_text = if backup_state.backing_up {
                Text::new("Backing up...")
                    .size(DEFAULT_FONT_SIZE)
                    .vertical_alignment(VerticalAlignment::Center)
            } else {
                let as_of = backup_state
                    .last_backup
                    .map(|d| d.format("%Y-%m-%d %H:%M:%S").to_string())
                    .unwrap_or_else(|| "Never".to_string());

                Text::new(&format!("Last backup: {}", as_of))
                    .size(DEFAULT_FONT_SIZE)
                    .vertical_alignment(VerticalAlignment::Center)
            };

            let backup_status_text_container = Container::new(backup_status_text)
                .center_y()
                .padding(5)
                .style(style::SecondaryTextContainer(color_palette));

            let backup_button: Element<Interaction> = backup_button.into();

            backup_now_row = backup_now_row
                .push(backup_button.map(Message::Interaction))
                .push(backup_status_text_container);
        } else {
            let backup_status_text =
                Text::new("Back up your AddOns and WTF folder to the chosen directory")
                    .size(DEFAULT_FONT_SIZE)
                    .vertical_alignment(VerticalAlignment::Center);

            let backup_status_text_container = Container::new(backup_status_text)
                .center_y()
                .style(style::SecondaryTextContainer(color_palette));

            backup_now_row = backup_now_row.push(backup_status_text_container);
        }

        (backup_title_row, backup_directory_row, backup_now_row)
    };

    let right_column = Column::new()
        .push(backup_title_row)
        .push(backup_now_row)
        .push(Space::new(Length::Units(0), Length::Units(DEFAULT_PADDING)))
        .push(backup_directory_row)
        .push(ignored_addons_title_row)
        .push(scrollable)
        .push(Space::new(Length::Fill, Length::Units(DEFAULT_PADDING)));
    let right_container = Container::new(right_column)
        .width(Length::FillPortion(1))
        .height(Length::Units(245))
        .style(style::AddonRowDefaultTextContainer(color_palette));

    // Row to wrap each section.
    let row = Row::new()
        .push(left_spacer)
        .push(left_container)
        .push(right_container)
        .push(right_spacer);

    // Returns the final container.
    Container::new(row)
        .height(Length::Shrink)
        .style(style::AddonRowDefaultTextContainer(color_palette))
}

pub fn addon_data_cell(
    color_palette: ColorPalette,
    addon: &'_ mut Addon,
    is_addon_expanded: bool,
    title_width: Length,
    local_width: Length,
    remote_width: Length,
    status_width: Length,
) -> Container<'_, Message> {
    let default_height = Length::Units(26);

    // Check if current addon is expanded.
    let addon_cloned = addon.clone();
    let version = addon.version.clone().unwrap_or_else(|| String::from("-"));
    let release_package = addon_cloned.current_release_package();
    let remote_version = if let Some(package) = release_package.as_deref() {
        package.version.clone()
    } else {
        Default::default()
    };

    let title = Text::new(&addon.title).size(DEFAULT_FONT_SIZE);
    let mut title_button = Button::new(&mut addon.details_btn_state, title)
        .on_press(Interaction::Expand(addon.id.clone()));

    if release_package.as_deref().is_some() {}

    if is_addon_expanded {
        title_button = title_button.style(style::SelectedTextButton(color_palette));
    } else {
        title_button = title_button.style(style::TextButton(color_palette));
    }

    let title_button: Element<Interaction> = title_button.into();

    let title_container = Container::new(title_button.map(Message::Interaction))
        .height(default_height)
        .width(title_width)
        .center_y()
        .style(style::AddonRowDefaultTextContainer(color_palette));

    let installed_version = Text::new(version).size(DEFAULT_FONT_SIZE);
    let installed_version_container = Container::new(installed_version)
        .height(default_height)
        .width(local_width)
        .center_y()
        .padding(5)
        .style(style::AddonRowSecondaryTextContainer(color_palette));

    let remote_version = Text::new(remote_version).size(DEFAULT_FONT_SIZE);
    let remote_version_container = Container::new(remote_version)
        .height(default_height)
        .width(remote_width)
        .center_y()
        .padding(5)
        .style(style::AddonRowSecondaryTextContainer(color_palette));

    let update_button_container = match &addon.state {
        AddonState::Ajour(string) => Container::new(
            Text::new(string.clone().unwrap_or_else(|| "".to_string())).size(DEFAULT_FONT_SIZE),
        )
        .height(default_height)
        .width(status_width)
        .center_y()
        .center_x()
        .style(style::AddonRowSecondaryTextContainer(color_palette)),
        AddonState::Updatable => {
            let id = addon.id.clone();
            let update_button: Element<Interaction> = Button::new(
                &mut addon.update_btn_state,
                Text::new("Update")
                    .horizontal_alignment(HorizontalAlignment::Center)
                    .size(DEFAULT_FONT_SIZE),
            )
            .style(style::SecondaryButton(color_palette))
            .on_press(Interaction::Update(id))
            .into();

            Container::new(update_button.map(Message::Interaction))
                .height(default_height)
                .width(status_width)
                .center_y()
                .center_x()
                .style(style::AddonRowDefaultTextContainer(color_palette))
        }
        AddonState::Downloading => Container::new(Text::new("Downloading").size(DEFAULT_FONT_SIZE))
            .height(default_height)
            .width(status_width)
            .center_y()
            .center_x()
            .padding(5)
            .style(style::AddonRowSecondaryTextContainer(color_palette)),
        AddonState::Unpacking => Container::new(Text::new("Unpacking").size(DEFAULT_FONT_SIZE))
            .height(default_height)
            .width(status_width)
            .center_y()
            .center_x()
            .padding(5)
            .style(style::AddonRowSecondaryTextContainer(color_palette)),
        AddonState::Fingerprint => Container::new(Text::new("Hashing").size(DEFAULT_FONT_SIZE))
            .height(default_height)
            .width(status_width)
            .center_y()
            .center_x()
            .padding(5)
            .style(style::AddonRowSecondaryTextContainer(color_palette)),
    };

    let left_spacer = Space::new(Length::Units(DEFAULT_PADDING), Length::Units(0));
    let right_spacer = Space::new(Length::Units(DEFAULT_PADDING + 5), Length::Units(0));

    let row = Row::new()
        .push(left_spacer)
        .push(title_container)
        .push(installed_version_container)
        .push(remote_version_container)
        .push(update_button_container)
        .push(right_spacer)
        .spacing(1);

    let mut addon_column = Column::new().push(row);

    if is_addon_expanded {
        let notes = addon
            .notes
            .clone()
            .unwrap_or_else(|| "No description for addon.".to_string());
        let author = addon.author.clone().unwrap_or_else(|| "-".to_string());
        let left_spacer = Space::new(Length::Units(DEFAULT_PADDING), Length::Units(0));
        let right_spacer = Space::new(Length::Units(DEFAULT_PADDING + 5), Length::Units(0));
        let space = Space::new(Length::Units(0), Length::Units(DEFAULT_PADDING * 2));
        let bottom_space = Space::new(Length::Units(0), Length::Units(4));
        let notes_title_text = Text::new("Summary").size(DEFAULT_FONT_SIZE);
        let notes_text = Text::new(notes).size(DEFAULT_FONT_SIZE);
        let author_text = Text::new(author).size(DEFAULT_FONT_SIZE);
        let author_title_text = Text::new("Author(s)").size(DEFAULT_FONT_SIZE);
        let author_title_container =
            Container::new(author_title_text).style(style::DefaultTextContainer(color_palette));
        let notes_title_container =
            Container::new(notes_title_text).style(style::DefaultTextContainer(color_palette));

        let release_date_text: String = if let Some(package) = release_package {
            let f = timeago::Formatter::new();
            let now = Local::now();
            let readable_time = f.convert_chrono(package.date_time, now);
            format!("Release is {}", readable_time)
        } else {
            format!("")
        };
        let release_date_text = Text::new(release_date_text).size(DEFAULT_FONT_SIZE);

        let release_channel_title = Text::new("Remote release channel").size(DEFAULT_FONT_SIZE);
        let release_channel_title_container =
            Container::new(release_channel_title).style(style::DefaultTextContainer(color_palette));
        let release_channel_list = PickList::new(
            &mut addon.pick_release_channel_state,
            &ReleaseChannel::ALL[..],
            Some(addon.release_channel.clone()),
            Message::ReleaseChannelSelected,
        )
        .text_size(14)
        .width(Length::Units(100))
        .style(style::PickList(color_palette));

        let mut website_button = Button::new(
            &mut addon.website_btn_state,
            Text::new("Website").size(DEFAULT_FONT_SIZE),
        )
        .style(style::DefaultBoxedButton(color_palette));

        if let Some(link) = addon.website_url.clone() {
            website_button = website_button.on_press(Interaction::OpenLink(link));
        }

        let website_button: Element<Interaction> = website_button.into();

        let mut force_download_button = Button::new(
            &mut addon.force_btn_state,
            Text::new("Force update").size(DEFAULT_FONT_SIZE),
        )
        .style(style::DefaultBoxedButton(color_palette));

        // If we have a release package on addon, enable force update.
        if release_package.is_some() {
            force_download_button =
                force_download_button.on_press(Interaction::Update(addon.id.clone()));
        }

        let force_download_button: Element<Interaction> = force_download_button.into();

        let ignore_button: Element<Interaction> = Button::new(
            &mut addon.ignore_btn_state,
            Text::new("Ignore").size(DEFAULT_FONT_SIZE),
        )
        .on_press(Interaction::Ignore(addon.id.clone()))
        .style(style::DefaultBoxedButton(color_palette))
        .into();

        let delete_button: Element<Interaction> = Button::new(
            &mut addon.delete_btn_state,
            Text::new("Delete").size(DEFAULT_FONT_SIZE),
        )
        .on_press(Interaction::Delete(addon.id.clone()))
        .style(style::DeleteBoxedButton(color_palette))
        .into();

        let button_row = Row::new()
            .push(Space::new(Length::Fill, Length::Units(0)))
            .push(website_button.map(Message::Interaction))
            .push(Space::new(Length::Units(5), Length::Units(0)))
            .push(force_download_button.map(Message::Interaction))
            .push(Space::new(Length::Units(5), Length::Units(0)))
            .push(ignore_button.map(Message::Interaction))
            .push(Space::new(Length::Units(5), Length::Units(0)))
            .push(delete_button.map(Message::Interaction))
            .width(Length::Fill);
        let column = Column::new()
            .push(author_title_container)
            .push(Space::new(Length::Units(0), Length::Units(3)))
            .push(author_text)
            .push(Space::new(Length::Units(0), Length::Units(15)))
            .push(notes_title_container)
            .push(Space::new(Length::Units(0), Length::Units(3)))
            .push(notes_text)
            .push(Space::new(Length::Units(0), Length::Units(15)))
            .push(release_channel_title_container)
            .push(Space::new(Length::Units(0), Length::Units(3)))
            .push(release_date_text)
            .push(Space::new(Length::Units(0), Length::Units(7)))
            .push(release_channel_list)
            .push(space)
            .push(button_row)
            .push(bottom_space);
        let details_container = Container::new(column)
            .width(Length::Fill)
            .padding(20)
            .style(style::AddonRowDetailsContainer(color_palette));

        let row = Row::new()
            .push(left_spacer)
            .push(details_container)
            .push(right_spacer)
            .spacing(1);

        addon_column = addon_column
            .push(Space::new(Length::FillPortion(1), Length::Units(1)))
            .push(row);
    }

    Container::new(addon_column)
        .width(Length::Fill)
        .style(style::Row(color_palette))
}

fn row_title(
    sort_key: SortKey,
    previous_sort_key: Option<SortKey>,
    previous_sort_direction: Option<SortDirection>,
    title: &str,
) -> String {
    if Some(sort_key) == previous_sort_key {
        match previous_sort_direction {
            Some(SortDirection::Asc) => format!("{} ▲", title),
            Some(SortDirection::Desc) => format!("{} ▼", title),
            _ => title.to_string(),
        }
    } else {
        title.to_string()
    }
}

pub fn addon_row_titles<'a>(
    color_palette: ColorPalette,
    addons: &[Addon],
    header_state: &'a mut HeaderState,
) -> Header<'a, Message> {
    // A row containing titles above the addon rows.
    let mut row_titles = vec![];

    let addon_row_title = row_title(
        SortKey::Title,
        header_state.previous_sort_key,
        header_state.previous_sort_direction,
        "Addon",
    );

    let local_row_title = row_title(
        SortKey::LocalVersion,
        header_state.previous_sort_key,
        header_state.previous_sort_direction,
        "Local",
    );

    let remote_row_title = row_title(
        SortKey::RemoteVersion,
        header_state.previous_sort_key,
        header_state.previous_sort_direction,
        "Remote",
    );

    let status_row_title = row_title(
        SortKey::Status,
        header_state.previous_sort_key,
        header_state.previous_sort_direction,
        "Status",
    );

    let mut addon_row_header = Button::new(
        &mut header_state.title.btn_state,
        Text::new(addon_row_title)
            .size(DEFAULT_FONT_SIZE)
            .width(Length::Fill),
    )
    .width(Length::Fill)
    .on_press(Interaction::SortColumn(SortKey::Title));

    if header_state.previous_sort_key == Some(SortKey::Title) {
        addon_row_header = addon_row_header.style(style::SelectedColumnHeaderButton(color_palette));
    } else {
        addon_row_header = addon_row_header.style(style::ColumnHeaderButton(color_palette));
    }

    let addon_row_header: Element<Interaction> = addon_row_header.into();

    let addon_row_container = Container::new(addon_row_header.map(Message::Interaction))
        .width(header_state.title.width)
        .style(style::SecondaryTextContainer(color_palette));

    let mut local_row_header = Button::new(
        &mut header_state.local_version.btn_state,
        Text::new(local_row_title)
            .size(DEFAULT_FONT_SIZE)
            .width(Length::Fill),
    )
    .width(Length::Fill)
    .on_press(Interaction::SortColumn(SortKey::LocalVersion));

    if header_state.previous_sort_key == Some(SortKey::LocalVersion) {
        local_row_header = local_row_header.style(style::SelectedColumnHeaderButton(color_palette));
    } else {
        local_row_header = local_row_header.style(style::ColumnHeaderButton(color_palette));
    }

    let local_row_header: Element<Interaction> = local_row_header.into();

    let local_version_container = Container::new(local_row_header.map(Message::Interaction))
        .width(header_state.local_version.width)
        .style(style::SecondaryTextContainer(color_palette));

    let mut remote_row_header = Button::new(
        &mut header_state.remote_version.btn_state,
        Text::new(remote_row_title)
            .size(DEFAULT_FONT_SIZE)
            .width(Length::Fill),
    )
    .width(Length::Fill)
    .on_press(Interaction::SortColumn(SortKey::RemoteVersion));

    if header_state.previous_sort_key == Some(SortKey::RemoteVersion) {
        remote_row_header =
            remote_row_header.style(style::SelectedColumnHeaderButton(color_palette));
    } else {
        remote_row_header = remote_row_header.style(style::ColumnHeaderButton(color_palette));
    }

    let remote_row_header: Element<Interaction> = remote_row_header.into();

    let remote_version_container = Container::new(remote_row_header.map(Message::Interaction))
        .width(header_state.remote_version.width)
        .style(style::SecondaryTextContainer(color_palette));

    let mut status_row_header = Button::new(
        &mut header_state.status.btn_state,
        Text::new(status_row_title)
            .size(DEFAULT_FONT_SIZE)
            .width(Length::Fill),
    )
    .width(Length::Fill)
    .on_press(Interaction::SortColumn(SortKey::Status));

    if header_state.previous_sort_key == Some(SortKey::Status) {
        status_row_header =
            status_row_header.style(style::SelectedColumnHeaderButton(color_palette));
    } else {
        status_row_header = status_row_header.style(style::ColumnHeaderButton(color_palette));
    }

    let status_row_header: Element<Interaction> = status_row_header.into();

    let status_row_container = Container::new(status_row_header.map(Message::Interaction))
        .width(header_state.status.width)
        .style(style::SecondaryTextContainer(color_palette));

    // Only shows row titles if we have any addons.
    if !addons.is_empty() {
        row_titles.push(("title", addon_row_container));
        row_titles.push(("local", local_version_container));
        row_titles.push(("remote", remote_version_container));
        row_titles.push(("status", status_row_container));
    }

    Header::new(
        &mut header_state.state,
        row_titles,
        Some(Length::Units(DEFAULT_PADDING)),
        Some(Length::Units(DEFAULT_PADDING + 5)),
    )
    .spacing(1)
    .height(Length::Units(25))
    .on_resize(3, |event| {
        Message::Interaction(Interaction::ResizeColumn(event))
    })
}

#[allow(clippy::too_many_arguments)]
pub fn menu_container<'a>(
    color_palette: ColorPalette,
    update_all_button_state: &'a mut button::State,
    refresh_button_state: &'a mut button::State,
    settings_button_state: &'a mut button::State,
    retail_btn_state: &'a mut button::State,
    classic_btn_state: &'a mut button::State,
    state: &AjourState,
    addons: &[Addon],
    config: &'a mut Config,
    needs_update: Option<&'a str>,
    new_release_button_state: &'a mut button::State,
) -> Container<'a, Message> {
    // A row contain general settings.
    let mut settings_row = Row::new().height(Length::Units(35));

    let mut update_all_button = Button::new(
        update_all_button_state,
        Text::new("Update All").size(DEFAULT_FONT_SIZE),
    )
    .style(style::DefaultBoxedButton(color_palette));

    let mut refresh_button = Button::new(
        refresh_button_state,
        Text::new("Refresh").size(DEFAULT_FONT_SIZE),
    )
    .style(style::DefaultBoxedButton(color_palette));

    // Is any addon performing an action.
    let addons_performing_actions = addons
        .iter()
        .any(|a| matches!(a.state, AddonState::Downloading | AddonState::Unpacking));

    let ajour_performing_actions = matches!(state, AjourState::Loading);
    let ajour_welcome = matches!(state, AjourState::Welcome);

    // Is any addon updtable.
    let any_addon_updatable = addons
        .iter()
        .any(|a| matches!(a.state, AddonState::Updatable));

    // Enable update_all_button if:
    //   - We have addons.
    //   - No addon is performing any task.
    //   - We have updatable addons.
    if !addons.is_empty() && !addons_performing_actions && any_addon_updatable {
        update_all_button = update_all_button.on_press(Interaction::UpdateAll);
    }

    // Enable refresh_button if:
    //   - No addon is performing any task.
    //   - Ajour isn't loading
    if !addons_performing_actions && !ajour_performing_actions {
        refresh_button = refresh_button.on_press(Interaction::Refresh);
    }

    let update_all_button: Element<Interaction> = update_all_button.into();
    let refresh_button: Element<Interaction> = refresh_button.into();

    let mut retail_button = Button::new(
        retail_btn_state,
        Text::new("Retail").size(DEFAULT_FONT_SIZE),
    )
    .style(style::SegmentedButton(color_palette));

    let mut classic_button = Button::new(
        classic_btn_state,
        Text::new("Classic").size(DEFAULT_FONT_SIZE),
    )
    .style(style::SegmentedButton(color_palette));

    if !ajour_performing_actions && !ajour_welcome {
        match config.wow.flavor {
            Flavor::Retail => {
                classic_button =
                    classic_button.on_press(Interaction::FlavorSelected(Flavor::Classic));
            }
            Flavor::Classic => {
                retail_button = retail_button.on_press(Interaction::FlavorSelected(Flavor::Retail));
            }
        }
    }

    let retail_button: Element<Interaction> = retail_button.into();
    let classic_button: Element<Interaction> = classic_button.into();

    let segmented_flavor_control_container = Row::new()
        .push(retail_button.map(Message::Interaction))
        .push(classic_button.map(Message::Interaction));

    // Displays text depending on the state of the app.
    let flavor = config.wow.flavor;
    let ignored_addons = config.addons.ignored.get(&flavor);
    let parent_addons_count = addons
        .iter()
        .filter(|a| !a.is_ignored(ignored_addons))
        .count();

    let status_text = match state {
        AjourState::Idle => Text::new(format!(
            "{} {} addons loaded",
            parent_addons_count,
            config.wow.flavor.to_string()
        ))
        .size(DEFAULT_FONT_SIZE),
        _ => Text::new(""),
    };

    let status_container = Container::new(status_text)
        .center_y()
        .padding(5)
        .style(style::SecondaryTextContainer(color_palette));

    // Displays an error, if any has occured.
    let error_text = if let AjourState::Error(e) = state {
        Text::new(e.to_string()).size(DEFAULT_FONT_SIZE)
    } else {
        // Display nothing.
        Text::new("")
    };

    let error_container = Container::new(error_text)
        .center_y()
        .center_x()
        .padding(5)
        .width(Length::FillPortion(1))
        .style(style::StatusErrorTextContainer(color_palette));

    let version_text = Text::new(if let Some(new_version) = needs_update {
        format!("New Ajour version available {} -> {}", VERSION, new_version)
    } else {
        VERSION.to_owned()
    })
    .size(DEFAULT_FONT_SIZE)
    .horizontal_alignment(HorizontalAlignment::Right);

    let mut version_container = Container::new(version_text).center_y().padding(5);
    if needs_update.is_some() {
        version_container = version_container.style(style::StatusErrorTextContainer(color_palette));
    } else {
        version_container = version_container.style(style::SecondaryTextContainer(color_palette));
    }

    let settings_button: Element<Interaction> = Button::new(
        settings_button_state,
        Text::new("Settings")
            .horizontal_alignment(HorizontalAlignment::Center)
            .size(DEFAULT_FONT_SIZE),
    )
    .style(style::DefaultBoxedButton(color_palette))
    .on_press(Interaction::Settings)
    .into();

    // Not using default padding, just to make it look prettier UI wise
    let top_spacer = Space::new(Length::Units(0), Length::Units(5));
    let left_spacer = Space::new(Length::Units(DEFAULT_PADDING), Length::Units(0));
    let right_spacer = Space::new(Length::Units(DEFAULT_PADDING + 5), Length::Units(0));

    // Surrounds the elements with spacers, in order to make the GUI look good.
    settings_row = settings_row
        .push(left_spacer)
        .push(refresh_button.map(Message::Interaction))
        .push(Space::new(Length::Units(7), Length::Units(0)))
        .push(update_all_button.map(Message::Interaction))
        .push(Space::new(Length::Units(7), Length::Units(0)))
        .push(segmented_flavor_control_container)
        .push(status_container)
        .push(error_container)
        .push(version_container);

    // Add download button to latest github release page if Ajour update is available.
    if needs_update.is_some() {
        let mut new_release_button = Button::new(
            new_release_button_state,
            Text::new("Download").size(DEFAULT_FONT_SIZE),
        )
        .style(style::SecondaryButton(color_palette));

        new_release_button = new_release_button.on_press(Interaction::OpenLink(
            "https://github.com/casperstorm/ajour/releases/latest".to_owned(),
        ));

        let new_release_button: Element<Interaction> = new_release_button.into();

        let spacer = Space::new(Length::Units(3), Length::Units(0));

        settings_row = settings_row.push(new_release_button.map(Message::Interaction));
        settings_row = settings_row.push(spacer);
    }

    settings_row = settings_row
        .push(settings_button.map(Message::Interaction))
        .push(right_spacer);

    // Add space above settings_row.
    let settings_column = Column::new().push(top_spacer).push(settings_row);

    // Wraps it in a container.
    Container::new(settings_column)
}

pub fn status_container<'a>(
    color_palette: ColorPalette,
    title: &str,
    description: &str,
) -> Container<'a, Message> {
    let title = Text::new(title)
        .size(DEFAULT_FONT_SIZE)
        .width(Length::Fill)
        .horizontal_alignment(HorizontalAlignment::Center);
    let title_container = Container::new(title)
        .width(Length::Fill)
        .style(style::DefaultTextContainer(color_palette));

    let description = Text::new(description)
        .size(DEFAULT_FONT_SIZE)
        .width(Length::Fill)
        .horizontal_alignment(HorizontalAlignment::Center);
    let description_container = Container::new(description)
        .width(Length::Fill)
        .style(style::SecondaryTextContainer(color_palette));

    let colum = Column::new()
        .push(title_container)
        .push(Space::new(Length::Units(0), Length::Units(2)))
        .push(description_container);
    Container::new(colum)
        .center_y()
        .center_x()
        .width(Length::Fill)
        .height(Length::Fill)
}

pub fn addon_scrollable(
    color_palette: ColorPalette,
    state: &'_ mut scrollable::State,
) -> Scrollable<'_, Message> {
    Scrollable::new(state)
        .spacing(1)
        .height(Length::FillPortion(1))
        .style(style::Scrollable(color_palette))
}

pub fn ignored_addon_scrollable(
    color_palette: ColorPalette,
    state: &'_ mut scrollable::State,
) -> Scrollable<'_, Message> {
    Scrollable::new(state)
        .spacing(1)
        .height(Length::FillPortion(1))
        .style(style::SecondaryScrollable(color_palette))
}<|MERGE_RESOLUTION|>--- conflicted
+++ resolved
@@ -2,14 +2,8 @@
 
 use {
     super::{
-<<<<<<< HEAD
-        style, Addon, AddonState, AjourState, BackupState, ColorPalette, Config, DirectoryType,
-        Flavor, HeaderState, Interaction, Message, ReleaseChannel, ScaleState, SortDirection,
-        SortKey, ThemeState,
-=======
         style, AjourState, BackupState, DirectoryType, HeaderState, Interaction, Message,
-        ScaleState, SortDirection, SortKey, ThemeState,
->>>>>>> 6b4bc3aa
+        ScaleState, SortDirection, SortKey, ThemeState, ReleaseChannel
     },
     crate::VERSION,
     ajour_core::{
