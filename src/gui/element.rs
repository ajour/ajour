#![allow(clippy::too_many_arguments)]

use {
    super::{
<<<<<<< HEAD
        style, AddonVersionKey, BackupState, CatalogColumnKey, CatalogColumnSettings,
        CatalogColumnState, CatalogRow, Changelog, ColumnKey, ColumnSettings, ColumnState,
        DirectoryType, ExpandType, InstallAddon, InstallKind, InstallStatus, Interaction, Message,
        Mode, ReleaseChannel, ScaleState, SelfUpdateState, SortDirection, State, ThemeState,
=======
        style, AddonVersionKey, BackupFolderKind, BackupState, CatalogColumnKey,
        CatalogColumnSettings, CatalogColumnState, CatalogInstallAddon, CatalogInstallStatus,
        CatalogRow, Changelog, ColumnKey, ColumnSettings, ColumnState, DirectoryType, ExpandType,
        Interaction, Message, Mode, ReleaseChannel, ScaleState, SelfUpdateState, SortDirection,
        State, ThemeState,
>>>>>>> c7dd95d9
    },
    crate::VERSION,
    ajour_core::{
        addon::{Addon, AddonState},
        catalog::Catalog,
        config::{Config, Flavor},
        repository::RepositoryKind,
        theme::ColorPalette,
    },
    chrono::prelude::*,
    iced::{
        button, scrollable, Align, Button, Checkbox, Column, Container, Element,
        HorizontalAlignment, Length, PickList, Row, Scrollable, Space, Text, VerticalAlignment,
    },
    num_format::{Locale, ToFormattedString},
    std::collections::HashMap,
    version_compare::{CompOp, VersionCompare},
    widgets::{header, Header},
};

// Default values used on multiple elements.
pub static DEFAULT_FONT_SIZE: u16 = 14;
pub static DEFAULT_PADDING: u16 = 10;

/// Container for settings.
pub fn settings_container<'a, 'b>(
    color_palette: ColorPalette,
    directory_button_state: &'a mut button::State,
    config: &Config,
    mode: &Mode,
    theme_state: &'a mut ThemeState,
    scale_state: &'a mut ScaleState,
    backup_state: &'a mut BackupState,
    column_settings: &'a mut ColumnSettings,
    column_config: &'b [(ColumnKey, Length, bool)],
    catalog_column_settings: &'a mut CatalogColumnSettings,
    catalog_column_config: &'b [(CatalogColumnKey, Length, bool)],
    website_button_state: &'a mut button::State,
) -> Container<'a, Message> {
    // Title for the World of Warcraft directory selection.
    let directory_info_text = Text::new("World of Warcraft directory").size(14);

    // Directory button for World of Warcraft directory selection.
    let directory_button_title_container =
        Container::new(Text::new("Select Directory").size(DEFAULT_FONT_SIZE))
            .width(Length::FillPortion(1))
            .center_x()
            .align_x(Align::Center);

    let directory_button: Element<Interaction> =
        Button::new(directory_button_state, directory_button_title_container)
            .width(Length::Units(100))
            .style(style::DefaultBoxedButton(color_palette))
            .on_press(Interaction::OpenDirectory(DirectoryType::Wow))
            .into();

    // Directory text, written next to directory button to let the user
    // know what has been selected..
    let path_str = config
        .wow
        .directory
        .as_ref()
        .and_then(|p| p.to_str())
        .unwrap_or("No directory is set");
    let directory_data_text = Text::new(path_str)
        .size(14)
        .vertical_alignment(VerticalAlignment::Center);
    let directory_data_text_container = Container::new(directory_data_text)
        .height(Length::Units(25))
        .center_y()
        .style(style::NormalForegroundContainer(color_palette));

    // Data row for the World of Warcraft directory selection.
    let path_data_row = Row::new()
        .push(directory_button.map(Message::Interaction))
        .push(Space::new(Length::Units(DEFAULT_PADDING), Length::Units(0)))
        .push(directory_data_text_container);

    // Title for the theme pick list.
    let theme_info_text = Text::new("Theme").size(14);
    let theme_info_row = Row::new().push(theme_info_text);

    let theme_names = theme_state
        .themes
        .iter()
        .cloned()
        .map(|(name, _)| name)
        .collect::<Vec<_>>();
    let theme_pick_list = PickList::new(
        &mut theme_state.pick_list_state,
        theme_names,
        Some(theme_state.current_theme_name.clone()),
        Message::ThemeSelected,
    )
    .text_size(14)
    .width(Length::Units(100))
    .style(style::PickList(color_palette));

    // Data row for theme picker list.
    let theme_data_row = Row::new().push(theme_pick_list);

    // Scale buttons for application scale factoring.
    let (scale_title_row, scale_buttons_row) = {
        let scale_title = Text::new("UI Scale").size(DEFAULT_FONT_SIZE);
        let scale_title_row = Row::new().push(scale_title);

        let scale_down_button: Element<Interaction> = Button::new(
            &mut scale_state.down_btn_state,
            Text::new("  -  ").size(DEFAULT_FONT_SIZE),
        )
        .style(style::DefaultBoxedButton(color_palette))
        .on_press(Interaction::ScaleDown)
        .into();

        let scale_up_button: Element<Interaction> = Button::new(
            &mut scale_state.up_btn_state,
            Text::new("  +  ").size(DEFAULT_FONT_SIZE),
        )
        .style(style::DefaultBoxedButton(color_palette))
        .on_press(Interaction::ScaleUp)
        .into();

        let current_scale_text = Text::new(format!("  {:.2}  ", scale_state.scale))
            .size(DEFAULT_FONT_SIZE)
            .vertical_alignment(VerticalAlignment::Center);
        let current_scale_container = Container::new(current_scale_text)
            .height(Length::Units(25))
            .center_y()
            .style(style::BrightBackgroundContainer(color_palette));

        // Data row for the World of Warcraft directory selection.
        let scale_buttons_row = Row::new()
            .push(scale_down_button.map(Message::Interaction))
            .push(current_scale_container)
            .push(scale_up_button.map(Message::Interaction));

        (scale_title_row, scale_buttons_row)
    };

    // Small space below content.
    let bottom_space = Space::new(Length::FillPortion(1), Length::Units(DEFAULT_PADDING));

    let (backup_title_row, backup_directory_row, backup_now_row) = {
        // Title for the Backup section.
        let backup_title_text = Text::new("Backup").size(DEFAULT_FONT_SIZE);
        let backup_title_row = Row::new().push(backup_title_text);

        let addon_folder_checkbox: Element<_> = Container::new(
            Checkbox::new(config.backup_addons, "AddOns", move |is_checked| {
                Interaction::ToggleBackupFolder(is_checked, BackupFolderKind::AddOns)
            })
            .text_size(DEFAULT_FONT_SIZE)
            .spacing(5)
            .style(style::DefaultCheckbox(color_palette)),
        )
        .padding(5)
        .into();

        let wtf_folder_checkbox: Element<_> = Container::new(
            Checkbox::new(config.backup_wtf, "WTF", move |is_checked| {
                Interaction::ToggleBackupFolder(is_checked, BackupFolderKind::WTF)
            })
            .text_size(DEFAULT_FONT_SIZE)
            .spacing(5)
            .style(style::DefaultCheckbox(color_palette)),
        )
        .padding(5)
        .into();

        // Directory button for Backup directory selection.
        let directory_button_title_container =
            Container::new(Text::new("Select Directory").size(DEFAULT_FONT_SIZE))
                .width(Length::FillPortion(1))
                .center_x()
                .align_x(Align::Center);
        let directory_button: Element<Interaction> = Button::new(
            &mut backup_state.directory_btn_state,
            directory_button_title_container,
        )
        .width(Length::Units(100))
        .style(style::DefaultBoxedButton(color_palette))
        .on_press(Interaction::OpenDirectory(DirectoryType::Backup))
        .into();

        // Directory text, written next to directory button to let the user
        // know what has been selected.
        let path_str = config
            .backup_directory
            .as_ref()
            .and_then(|p| p.to_str())
            .unwrap_or("No directory is set");
        let directory_data_text = Text::new(path_str)
            .size(DEFAULT_FONT_SIZE)
            .vertical_alignment(VerticalAlignment::Center);
        let directory_data_text_container = Container::new(directory_data_text)
            .height(Length::Units(25))
            .center_y()
            .style(style::NormalForegroundContainer(color_palette));

        // Data row for the Backup directory selection.
        let backup_directory_row = Row::new()
            .align_items(Align::Center)
            .height(Length::Units(26))
            .push(addon_folder_checkbox.map(Message::Interaction))
            .push(wtf_folder_checkbox.map(Message::Interaction))
            .push(Space::new(Length::Units(DEFAULT_PADDING), Length::Units(0)))
            .push(directory_button.map(Message::Interaction))
            .push(Space::new(Length::Units(DEFAULT_PADDING), Length::Units(0)))
            .push(directory_data_text_container);

        // Row to show actual backup button along with info about the latest
        // backup date/time. Will give a description of what Backup is when no
        // directory is chosen
        let mut backup_now_row = Row::new();

        // Show button / last backup info if directory is shown, otherwise
        // show description about the backup process
        if config.backup_directory.is_some() {
            let backup_button_title_container =
                Container::new(Text::new("Backup Now").size(DEFAULT_FONT_SIZE))
                    .width(Length::FillPortion(1))
                    .center_x()
                    .align_x(Align::Center);
            let mut backup_button = Button::new(
                &mut backup_state.backup_now_btn_state,
                backup_button_title_container,
            )
            .width(Length::Units(100))
            .style(style::DefaultBoxedButton(color_palette));

            // Only show button as clickable if it's not currently backing up and
            // the wow folder is chosen and at least one of the folders is selected
            // for backup
            if !backup_state.backing_up
                && config.wow.directory.is_some()
                && (config.backup_addons || config.backup_wtf)
            {
                backup_button = backup_button.on_press(Interaction::Backup);
            }

            let backup_status_text = if backup_state.backing_up {
                Text::new("Backing up...")
                    .size(DEFAULT_FONT_SIZE)
                    .vertical_alignment(VerticalAlignment::Center)
            } else {
                let as_of = backup_state
                    .last_backup
                    .map(|d| d.format("%Y-%m-%d %H:%M:%S").to_string())
                    .unwrap_or_else(|| "Never".to_string());

                Text::new(&format!("Last backup: {}", as_of))
                    .size(DEFAULT_FONT_SIZE)
                    .vertical_alignment(VerticalAlignment::Center)
            };

            let backup_status_text_container = Container::new(backup_status_text)
                .height(Length::Units(25))
                .center_y()
                .style(style::NormalForegroundContainer(color_palette));

            let backup_button: Element<Interaction> = backup_button.into();

            backup_now_row = backup_now_row
                .push(backup_button.map(Message::Interaction))
                .push(Space::new(Length::Units(DEFAULT_PADDING), Length::Units(0)))
                .push(backup_status_text_container);
        } else {
            let backup_status_text =
                Text::new("Back up your AddOns and WTF folder to the chosen directory")
                    .size(DEFAULT_FONT_SIZE)
                    .vertical_alignment(VerticalAlignment::Center);

            let backup_status_text_container = Container::new(backup_status_text)
                .height(Length::Units(25))
                .center_y()
                .style(style::NormalForegroundContainer(color_palette));

            backup_now_row = backup_now_row.push(backup_status_text_container);
        }

        (backup_title_row, backup_directory_row, backup_now_row)
    };

    let (columns_title_row, columns_scrollable) = {
        // Title for the Columns section.
        let columns_title_text = Text::new("My Addons Columns").size(DEFAULT_FONT_SIZE);
        let columns_title_row = Row::new().push(columns_title_text);

        // Scrollable for column selections
        let mut columns_scrollable = Scrollable::new(&mut column_settings.scrollable_state)
            .spacing(1)
            .width(Length::Fill)
            .height(Length::FillPortion(4))
            .style(style::SecondaryScrollable(color_palette));

        // Add each column to scrollable as checkbox + label + up / down buttons
        let columns_len = column_settings.columns.len();
        for (idx, column) in column_settings.columns.iter_mut().enumerate() {
            let is_first = idx == 0;
            let is_last = idx == columns_len - 1;

            let title = column.key.title();

            let column_key = column.key;

            let is_checked = column_config
                .iter()
                .any(|(key, _, hidden)| key == &column.key && !hidden)
                || column_key == ColumnKey::Title;

            let mut left_button = Button::new(
                &mut column.up_btn_state,
                Text::new(" ▲ ").size(11).color(if !is_first {
                    color_palette.bright.primary
                } else {
                    color_palette.normal.primary
                }),
            )
            .style(style::DefaultButton(color_palette));
            if !is_first {
                left_button = left_button.on_press(Interaction::MoveColumnLeft(column_key));
            }

            let mut right_button = Button::new(
                &mut column.down_btn_state,
                Text::new(" ▼ ").size(11).color(if !is_last {
                    color_palette.bright.primary
                } else {
                    color_palette.normal.primary
                }),
            )
            .style(style::DefaultButton(color_palette));
            if !is_last {
                right_button = right_button.on_press(Interaction::MoveColumnRight(column_key));
            }

            let left_button: Element<Interaction> = left_button.into();
            let right_button: Element<Interaction> = right_button.into();

            let left_button_container = Container::new(left_button.map(Message::Interaction))
                .center_x()
                .center_y();
            let right_button_container = Container::new(right_button.map(Message::Interaction))
                .center_x()
                .center_y();

            let mut checkbox = Checkbox::new(is_checked, title.clone(), move |is_checked| {
                Message::Interaction(Interaction::ToggleColumn(is_checked, column_key))
            })
            .text_size(DEFAULT_FONT_SIZE)
            .spacing(5);

            if column_key == ColumnKey::Title {
                checkbox = checkbox.style(style::AlwaysCheckedCheckbox(color_palette));
            } else {
                checkbox = checkbox.style(style::DefaultCheckbox(color_palette));
            }

            let checkbox_container = Container::new(checkbox).padding(5);

            let row = Row::new()
                .align_items(Align::Center)
                .height(Length::Units(26))
                .push(Space::new(Length::Units(5), Length::Units(0)))
                .push(left_button_container)
                .push(right_button_container)
                .push(checkbox_container);

            columns_scrollable = columns_scrollable.push(row);
        }

        (columns_title_row, columns_scrollable)
    };

    let (catalog_columns_title_row, catalog_columns_scrollable) = {
        // Title for the Columns section.
        let columns_title_text = Text::new("Catalog Columns").size(DEFAULT_FONT_SIZE);
        let columns_title_row = Row::new().push(columns_title_text);

        // Scrollable for column selections
        let mut columns_scrollable = Scrollable::new(&mut catalog_column_settings.scrollable_state)
            .spacing(1)
            .width(Length::Fill)
            .height(Length::FillPortion(4))
            .style(style::SecondaryScrollable(color_palette));

        // Add each column to scrollable as checkbox + label + up / down buttons
        let columns_len = catalog_column_settings.columns.len();
        for (idx, column) in catalog_column_settings.columns.iter_mut().enumerate() {
            let is_first = idx == 0;
            let is_last = idx == columns_len - 1;

            let title = column.key.title();

            let column_key = column.key;

            let is_checked = catalog_column_config
                .iter()
                .any(|(key, _, hidden)| key == &column.key && !hidden)
                || column_key == CatalogColumnKey::Title;

            let mut left_button = Button::new(
                &mut column.up_btn_state,
                Text::new(" ▲  ").size(11).color(if !is_first {
                    color_palette.bright.primary
                } else {
                    color_palette.normal.primary
                }),
            )
            .style(style::DefaultButton(color_palette));
            if !is_first {
                left_button = left_button.on_press(Interaction::MoveCatalogColumnLeft(column_key));
            }

            let mut right_button = Button::new(
                &mut column.down_btn_state,
                Text::new(" ▼  ").size(11).color(if !is_last {
                    color_palette.bright.primary
                } else {
                    color_palette.normal.primary
                }),
            )
            .style(style::DefaultButton(color_palette));
            if !is_last {
                right_button =
                    right_button.on_press(Interaction::MoveCatalogColumnRight(column_key));
            }

            let left_button: Element<Interaction> = left_button.into();
            let right_button: Element<Interaction> = right_button.into();

            let left_button_container = Container::new(left_button.map(Message::Interaction))
                .center_x()
                .center_y();
            let right_button_container = Container::new(right_button.map(Message::Interaction))
                .center_x()
                .center_y();

            let mut checkbox = Checkbox::new(is_checked, title.clone(), move |is_checked| {
                Message::Interaction(Interaction::ToggleCatalogColumn(is_checked, column_key))
            })
            .text_size(DEFAULT_FONT_SIZE)
            .spacing(5);

            if column_key == CatalogColumnKey::Title {
                checkbox = checkbox.style(style::AlwaysCheckedCheckbox(color_palette));
            } else {
                checkbox = checkbox.style(style::DefaultCheckbox(color_palette));
            }

            let checkbox_container = Container::new(checkbox).padding(5);

            let row = Row::new()
                .align_items(Align::Center)
                .height(Length::Units(26))
                .push(Space::new(Length::Units(5), Length::Units(0)))
                .push(left_button_container)
                .push(right_button_container)
                .push(checkbox_container);

            columns_scrollable = columns_scrollable.push(row);
        }

        (columns_title_row, columns_scrollable)
    };

    let (website_button, website_title) = {
        let website_info = Text::new("About").size(14);
        let website_info_row = Row::new().push(website_info);

        let website_button_title_container =
            Container::new(Text::new("Website").size(DEFAULT_FONT_SIZE))
                .width(Length::FillPortion(1))
                .center_x()
                .align_x(Align::Center);
        let website_button: Element<Interaction> =
            Button::new(website_button_state, website_button_title_container)
                .width(Length::Units(100))
                .style(style::DefaultBoxedButton(color_palette))
                .on_press(Interaction::OpenLink("https://getajour.com".to_owned()))
                .into();

        (website_button, website_info_row)
    };

    // Colum wrapping all the settings content.
    let right_column = Column::new()
        .push(directory_info_text)
        .push(Space::new(Length::Units(0), Length::Units(DEFAULT_PADDING)))
        .push(path_data_row)
        .push(Space::new(
            Length::Units(0),
            Length::Units(DEFAULT_PADDING + DEFAULT_PADDING),
        ))
        .push(backup_title_row)
        .push(Space::new(Length::Units(0), Length::Units(DEFAULT_PADDING)))
        .push(backup_now_row)
        .push(Space::new(Length::Units(0), Length::Units(DEFAULT_PADDING)))
        .push(backup_directory_row)
        .push(bottom_space);

    let middle_column = Column::new()
        .push(scale_title_row)
        .push(Space::new(Length::Units(0), Length::Units(DEFAULT_PADDING)))
        .push(scale_buttons_row)
        .push(Space::new(
            Length::Units(0),
            Length::Units(DEFAULT_PADDING + DEFAULT_PADDING),
        ))
        .push(theme_info_row)
        .push(Space::new(Length::Units(0), Length::Units(DEFAULT_PADDING)))
        .push(theme_data_row)
        .push(Space::new(
            Length::Units(0),
            Length::Units(DEFAULT_PADDING + DEFAULT_PADDING),
        ))
        .push(website_title)
        .push(Space::new(Length::Units(0), Length::Units(DEFAULT_PADDING)))
        .push(website_button.map(Message::Interaction));

    // Container wrapping colum.
    let right_container = Container::new(right_column)
        .width(Length::FillPortion(1))
        .height(Length::Shrink)
        .style(style::BrightForegroundContainer(color_palette));

    let middle_container = Container::new(middle_column)
        .width(Length::Units(150))
        .height(Length::Shrink)
        .style(style::BrightForegroundContainer(color_palette));

    let my_addons_columns_column = Column::new()
        .push(columns_title_row)
        .push(Space::new(Length::Units(0), Length::Units(DEFAULT_PADDING)))
        .push(columns_scrollable)
        .push(Space::new(Length::Fill, Length::Units(DEFAULT_PADDING)));
    let my_addons_columns_container = Container::new(my_addons_columns_column)
        .width(Length::Units(200))
        .height(Length::Units(280))
        .style(style::BrightForegroundContainer(color_palette));

    let install_columns_column =
        Column::new().push(Text::new("Install Columns").size(DEFAULT_FONT_SIZE));
    let install_columns_container = Container::new(install_columns_column)
        .width(Length::Units(200))
        .height(Length::Units(200))
        .style(style::BrightForegroundContainer(color_palette));

    let catalog_columns_column = Column::new()
        .push(catalog_columns_title_row)
        .push(Space::new(Length::Units(0), Length::Units(DEFAULT_PADDING)))
        .push(catalog_columns_scrollable)
        .push(Space::new(Length::Fill, Length::Units(DEFAULT_PADDING)));
    let catalog_columns_container = Container::new(catalog_columns_column)
        .width(Length::Units(200))
        .height(Length::Units(230))
        .style(style::BrightForegroundContainer(color_palette));

    // Row to wrap each section.
    let mut row = Row::new().push(Space::new(Length::Units(DEFAULT_PADDING), Length::Units(0)));

    // Depending on mode, we show different columns to edit.
    match mode {
        Mode::MyAddons(_) => {
            row = row.push(my_addons_columns_container);
        }
        Mode::Install => {
            row = row.push(install_columns_container);
        }
        Mode::Catalog => {
            row = row.push(catalog_columns_container);
        }
    }

    row = row
        .push(middle_container)
        .push(right_container)
        .push(Space::new(
            Length::Units(DEFAULT_PADDING + 5),
            Length::Units(0),
        ));

    // Returns the final container.
    Container::new(row)
        .height(Length::Shrink)
        .style(style::BrightForegroundContainer(color_palette))
        .padding(DEFAULT_PADDING)
}

pub fn addon_data_cell<'a, 'b>(
    color_palette: ColorPalette,
    addon: &'a mut Addon,
    is_addon_expanded: bool,
    expand_type: &'a ExpandType,
    column_config: &'b [(ColumnKey, Length, bool)],
) -> Container<'a, Message> {
    let default_height = Length::Units(26);

    let mut row_containers = vec![];

    let author = addon.author().map(str::to_string);
    let game_version = addon.game_version().map(str::to_string);
    let notes = addon.notes().map(str::to_string);
    let website_url = addon.website_url().map(str::to_string);
    let repository_kind = addon.repository_kind();

    // Check if current addon is expanded.
    let addon_cloned = addon.clone();
    let version = addon
        .version()
        .map(str::to_string)
        .unwrap_or_else(|| "-".to_string());
    let release_package = addon_cloned.relevant_release_package();
    let remote_version = if let Some(package) = &release_package {
        package.version.clone()
    } else {
        String::from("-")
    };
    let remote_version = Text::new(remote_version).size(DEFAULT_FONT_SIZE);

    if let Some((idx, width)) = column_config
        .iter()
        .enumerate()
        .filter_map(|(idx, (key, width, hidden))| {
            if *key == ColumnKey::Title && !hidden {
                Some((idx, width))
            } else {
                None
            }
        })
        .next()
    {
        let title = Text::new(addon.title()).size(DEFAULT_FONT_SIZE);
        let mut title_button = Button::new(&mut addon.details_btn_state, title).on_press(
            Interaction::Expand(ExpandType::Details(addon_cloned.clone())),
        );

        if release_package.is_some() {}

        if is_addon_expanded && matches!(expand_type, ExpandType::Details(_)) {
            title_button = title_button.style(style::SelectedBrightTextButton(color_palette));
        } else {
            title_button = title_button.style(style::BrightTextButton(color_palette));
        }

        let title_button: Element<Interaction> = title_button.into();

        let mut title_row = Row::new()
            .push(title_button.map(Message::Interaction))
            .spacing(3)
            .align_items(Align::Center);

        if addon.release_channel != ReleaseChannel::Stable {
            let release_channel =
                Container::new(Text::new(addon.release_channel.to_string()).size(10))
                    .style(style::ChannelBadge(color_palette))
                    .padding(3);

            title_row = title_row.push(release_channel);
        }

        let title_container = Container::new(title_row)
            .height(default_height)
            .width(*width)
            .center_y()
            .style(style::BrightForegroundContainer(color_palette));

        row_containers.push((idx, title_container));
    }

    if let Some((idx, width)) = column_config
        .iter()
        .enumerate()
        .filter_map(|(idx, (key, width, hidden))| {
            if *key == ColumnKey::LocalVersion && !hidden {
                Some((idx, width))
            } else {
                None
            }
        })
        .next()
    {
        let installed_version = Text::new(version).size(DEFAULT_FONT_SIZE);
        let mut local_version_button = Button::new(&mut addon.local_btn_state, installed_version)
            .style(style::BrightTextButton(color_palette));

        if addon_cloned.repository_kind() == Some(RepositoryKind::Curse)
            && addon_cloned.file_id().is_some()
        {
            local_version_button =
                local_version_button.on_press(Interaction::Expand(ExpandType::Changelog(
                    Changelog::Request(addon_cloned.clone(), AddonVersionKey::Local),
                )));
        }

        if addon_cloned.repository_kind() == Some(RepositoryKind::Tukui)
            && addon_cloned.repository_id().is_some()
        {
            local_version_button =
                local_version_button.on_press(Interaction::Expand(ExpandType::Changelog(
                    Changelog::Request(addon_cloned.clone(), AddonVersionKey::Local),
                )));
        }

        if addon_cloned.repository_kind() == Some(RepositoryKind::WowI) {
            local_version_button =
                local_version_button.on_press(Interaction::Expand(ExpandType::Changelog(
                    Changelog::Request(addon_cloned.clone(), AddonVersionKey::Local),
                )));
        }

        // Lets check if addon is expanded, in changelog mode and local is shown.
        if is_addon_expanded {
            if let ExpandType::Changelog(Changelog::Some(_, _, k)) = expand_type {
                if k == &AddonVersionKey::Local {
                    local_version_button =
                        local_version_button.style(style::SelectedBrightTextButton(color_palette));
                }
            }

            if let ExpandType::Changelog(Changelog::Loading(_, k)) = expand_type {
                if k == &AddonVersionKey::Local {
                    local_version_button =
                        local_version_button.style(style::SelectedBrightTextButton(color_palette));
                }
            }
        }

        let local_version_button: Element<Interaction> = local_version_button.into();

        let installed_version_container =
            Container::new(local_version_button.map(Message::Interaction))
                .height(default_height)
                .width(*width)
                .center_y()
                .style(style::NormalForegroundContainer(color_palette));

        row_containers.push((idx, installed_version_container));
    }

    if let Some((idx, width)) = column_config
        .iter()
        .enumerate()
        .filter_map(|(idx, (key, width, hidden))| {
            if *key == ColumnKey::RemoteVersion && !hidden {
                Some((idx, width))
            } else {
                None
            }
        })
        .next()
    {
        let mut remote_version_button = Button::new(&mut addon.remote_btn_state, remote_version)
            .style(style::BrightTextButton(color_palette));

        if addon_cloned.repository_kind() == Some(RepositoryKind::Curse) {
            if let Some(package) = addon_cloned.relevant_release_package() {
                if package.file_id.is_some() {
                    remote_version_button =
                        remote_version_button.on_press(Interaction::Expand(ExpandType::Changelog(
                            Changelog::Request(addon_cloned.clone(), AddonVersionKey::Remote),
                        )));
                }
            }
        }

        if addon_cloned.repository_kind() == Some(RepositoryKind::Tukui)
            && addon_cloned.repository_id().is_some()
        {
            remote_version_button =
                remote_version_button.on_press(Interaction::Expand(ExpandType::Changelog(
                    Changelog::Request(addon_cloned.clone(), AddonVersionKey::Remote),
                )));
        }

        if addon_cloned.repository_kind() == Some(RepositoryKind::WowI) {
            remote_version_button =
                remote_version_button.on_press(Interaction::Expand(ExpandType::Changelog(
                    Changelog::Request(addon_cloned.clone(), AddonVersionKey::Remote),
                )));
        }

        if matches!(addon_cloned.repository_kind(), Some(RepositoryKind::Git(_))) {
            remote_version_button = remote_version_button.on_press(Interaction::Expand(
                ExpandType::Changelog(Changelog::Request(addon_cloned, AddonVersionKey::Remote)),
            ));
        }

        // Lets check if addon is expanded, in changelog mode and remote is shown.
        if is_addon_expanded {
            if let ExpandType::Changelog(Changelog::Some(_, _, k)) = expand_type {
                if k == &AddonVersionKey::Remote {
                    remote_version_button =
                        remote_version_button.style(style::SelectedBrightTextButton(color_palette));
                }
            }

            if let ExpandType::Changelog(Changelog::Loading(_, k)) = expand_type {
                if k == &AddonVersionKey::Remote {
                    remote_version_button =
                        remote_version_button.style(style::SelectedBrightTextButton(color_palette));
                }
            }
        }

        let remote_version_button: Element<Interaction> = remote_version_button.into();
        let remote_version_container =
            Container::new(remote_version_button.map(Message::Interaction))
                .height(default_height)
                .width(*width)
                .center_y()
                .style(style::NormalForegroundContainer(color_palette));

        row_containers.push((idx, remote_version_container));
    }

    if let Some((idx, width)) = column_config
        .iter()
        .enumerate()
        .filter_map(|(idx, (key, width, hidden))| {
            if *key == ColumnKey::Channel && !hidden {
                Some((idx, width))
            } else {
                None
            }
        })
        .next()
    {
        let channel = Text::new(addon.release_channel.to_string()).size(DEFAULT_FONT_SIZE);
        let channel_container = Container::new(channel)
            .height(default_height)
            .width(*width)
            .center_y()
            .padding(5)
            .style(style::NormalForegroundContainer(color_palette));

        row_containers.push((idx, channel_container));
    }

    if let Some((idx, width)) = column_config
        .iter()
        .enumerate()
        .filter_map(|(idx, (key, width, hidden))| {
            if *key == ColumnKey::Author && !hidden {
                Some((idx, width))
            } else {
                None
            }
        })
        .next()
    {
        let author = Text::new(author.as_deref().unwrap_or("-")).size(DEFAULT_FONT_SIZE);
        let author_container = Container::new(author)
            .height(default_height)
            .width(*width)
            .center_y()
            .padding(5)
            .style(style::NormalForegroundContainer(color_palette));

        row_containers.push((idx, author_container));
    }

    if let Some((idx, width)) = column_config
        .iter()
        .enumerate()
        .filter_map(|(idx, (key, width, hidden))| {
            if *key == ColumnKey::GameVersion && !hidden {
                Some((idx, width))
            } else {
                None
            }
        })
        .next()
    {
        let game_version =
            Text::new(game_version.as_deref().unwrap_or("-")).size(DEFAULT_FONT_SIZE);
        let game_version_container = Container::new(game_version)
            .height(default_height)
            .width(*width)
            .center_y()
            .padding(5)
            .style(style::NormalForegroundContainer(color_palette));

        row_containers.push((idx, game_version_container));
    }

    if let Some((idx, width)) = column_config
        .iter()
        .enumerate()
        .filter_map(|(idx, (key, width, hidden))| {
            if *key == ColumnKey::DateReleased && !hidden {
                Some((idx, width))
            } else {
                None
            }
        })
        .next()
    {
        let release_date_text: String = if let Some(package) = &release_package {
            let f = timeago::Formatter::new();
            let now = Local::now();

            if let Some(time) = package.date_time.as_ref() {
                f.convert_chrono(*time, now)
            } else {
                "".to_string()
            }
        } else {
            "-".to_string()
        };
        let release_date_text = Text::new(release_date_text).size(DEFAULT_FONT_SIZE);
        let game_version_container = Container::new(release_date_text)
            .height(default_height)
            .width(*width)
            .center_y()
            .padding(5)
            .style(style::NormalForegroundContainer(color_palette));

        row_containers.push((idx, game_version_container));
    }

    if let Some((idx, width)) = column_config
        .iter()
        .enumerate()
        .filter_map(|(idx, (key, width, hidden))| {
            if *key == ColumnKey::Source && !hidden {
                Some((idx, width))
            } else {
                None
            }
        })
        .next()
    {
        let source_text =
            repository_kind.map_or_else(|| String::from("Unknown"), |a| a.to_string());
        let source = Text::new(source_text).size(DEFAULT_FONT_SIZE);
        let source_container = Container::new(source)
            .height(default_height)
            .width(*width)
            .center_y()
            .padding(5)
            .style(style::NormalForegroundContainer(color_palette));

        row_containers.push((idx, source_container));
    }

    if let Some((idx, width)) = column_config
        .iter()
        .enumerate()
        .filter_map(|(idx, (key, width, hidden))| {
            if *key == ColumnKey::Status && !hidden {
                Some((idx, width))
            } else {
                None
            }
        })
        .next()
    {
        let update_button_container = match &addon.state {
            AddonState::Ajour(string) => Container::new(
                Text::new(string.clone().unwrap_or_else(|| "".to_string())).size(DEFAULT_FONT_SIZE),
            )
            .height(default_height)
            .width(*width)
            .center_y()
            .center_x()
            .style(style::NormalForegroundContainer(color_palette)),
            AddonState::Updatable | AddonState::Corrupted => {
                let id = addon.primary_folder_id.clone();
                let text = if addon.state == AddonState::Updatable {
                    "Update"
                } else {
                    "Repair"
                };

                let update_wrapper = Container::new(Text::new(text).size(DEFAULT_FONT_SIZE))
                    .width(*width)
                    .center_x()
                    .align_x(Align::Center);
                let update_button: Element<Interaction> =
                    Button::new(&mut addon.update_btn_state, update_wrapper)
                        .width(Length::FillPortion(1))
                        .style(style::SecondaryButton(color_palette))
                        .on_press(Interaction::Update(id))
                        .into();

                Container::new(update_button.map(Message::Interaction))
                    .height(default_height)
                    .width(*width)
                    .center_y()
                    .center_x()
                    .style(style::BrightForegroundContainer(color_palette))
            }
            AddonState::Downloading => {
                Container::new(Text::new("Downloading").size(DEFAULT_FONT_SIZE))
                    .height(default_height)
                    .width(*width)
                    .center_y()
                    .center_x()
                    .padding(5)
                    .style(style::NormalForegroundContainer(color_palette))
            }
            AddonState::Unpacking => Container::new(Text::new("Unpacking").size(DEFAULT_FONT_SIZE))
                .height(default_height)
                .width(*width)
                .center_y()
                .center_x()
                .padding(5)
                .style(style::NormalForegroundContainer(color_palette)),
            AddonState::Fingerprint => Container::new(Text::new("Hashing").size(DEFAULT_FONT_SIZE))
                .height(default_height)
                .width(*width)
                .center_y()
                .center_x()
                .padding(5)
                .style(style::NormalForegroundContainer(color_palette)),
            AddonState::Ignored => Container::new(Text::new("Ignored").size(DEFAULT_FONT_SIZE))
                .height(default_height)
                .width(*width)
                .center_y()
                .center_x()
                .padding(5)
                .style(style::NormalForegroundContainer(color_palette)),
            AddonState::Unknown => Container::new(Text::new("").size(DEFAULT_FONT_SIZE))
                .height(default_height)
                .width(*width)
                .center_y()
                .center_x()
                .padding(5)
                .style(style::NormalForegroundContainer(color_palette)),
        };

        row_containers.push((idx, update_button_container));
    }

    let left_spacer = Space::new(Length::Units(DEFAULT_PADDING), Length::Units(0));
    let right_spacer = Space::new(Length::Units(DEFAULT_PADDING + 5), Length::Units(0));

    let mut row = Row::new().push(left_spacer).spacing(1);

    // Sort columns and push them into row
    row_containers.sort_by(|a, b| a.0.cmp(&b.0));
    for (_, elem) in row_containers.into_iter() {
        row = row.push(elem);
    }

    row = row.push(right_spacer);

    let mut addon_column = Column::new().push(row);

    if is_addon_expanded {
        match expand_type {
            ExpandType::Changelog(changelog) => {
                let changelog_text = match changelog {
                    Changelog::Some(_, payload, _) => &payload.changelog,
                    _ => "Loading...",
                };

                let changelog_title_text = Text::new("Changelog").size(DEFAULT_FONT_SIZE);
                let changelog_title_container = Container::new(changelog_title_text)
                    .style(style::BrightForegroundContainer(color_palette));

                let mut full_changelog_button = Button::new(
                    &mut addon.full_changelog_btn_state,
                    Text::new("Full Changelog").size(DEFAULT_FONT_SIZE),
                )
                .style(style::DefaultButton(color_palette));

                if let ExpandType::Changelog(Changelog::Some(_, p, _)) = expand_type {
                    full_changelog_button =
                        full_changelog_button.on_press(Interaction::OpenLink(p.url.clone()));
                }

                let full_changelog_button: Element<Interaction> = full_changelog_button.into();

                let mut button_row =
                    Row::new().push(Space::new(Length::FillPortion(1), Length::Units(0)));

                if matches!(changelog, Changelog::Some(_, _, _)) {
                    button_row = button_row.push(full_changelog_button.map(Message::Interaction));
                }

                let column = Column::new()
                    .push(changelog_title_container)
                    .push(Space::new(Length::Units(0), Length::Units(12)))
                    .push(Text::new(changelog_text).size(DEFAULT_FONT_SIZE))
                    .push(Space::new(Length::Units(0), Length::Units(8)))
                    .push(button_row)
                    .push(Space::new(Length::Units(0), Length::Units(4)));
                let details_container = Container::new(column)
                    .width(Length::Fill)
                    .padding(20)
                    .style(style::FadedNormalForegroundContainer(color_palette));

                let row = Row::new()
                    .push(Space::new(Length::Units(DEFAULT_PADDING), Length::Units(0)))
                    .push(details_container)
                    .push(Space::new(
                        Length::Units(DEFAULT_PADDING + 5),
                        Length::Units(0),
                    ))
                    .spacing(1);

                addon_column = addon_column
                    .push(Space::new(Length::FillPortion(1), Length::Units(1)))
                    .push(row);
            }
            ExpandType::Details(_) => {
                let notes = notes.unwrap_or_else(|| "No description for addon.".to_string());
                let author = author.unwrap_or_else(|| "-".to_string());
                let left_spacer = Space::new(Length::Units(DEFAULT_PADDING), Length::Units(0));
                let space = Space::new(Length::Units(0), Length::Units(DEFAULT_PADDING * 2));
                let bottom_space = Space::new(Length::Units(0), Length::Units(4));
                let notes_title_text = Text::new("Summary").size(DEFAULT_FONT_SIZE);
                let notes_text = Text::new(notes).size(DEFAULT_FONT_SIZE);
                let author_text = Text::new(author).size(DEFAULT_FONT_SIZE);
                let author_title_text = Text::new("Author(s)").size(DEFAULT_FONT_SIZE);
                let author_title_container = Container::new(author_title_text)
                    .style(style::BrightForegroundContainer(color_palette));
                let notes_title_container = Container::new(notes_title_text)
                    .style(style::BrightForegroundContainer(color_palette));

                let release_date_text: String = if let Some(package) = &release_package {
                    let f = timeago::Formatter::new();
                    let now = Local::now();

                    if let Some(time) = package.date_time.as_ref() {
                        format!("is {}", f.convert_chrono(*time, now))
                    } else {
                        "".to_string()
                    }
                } else {
                    "has no avaiable release".to_string()
                };
                let release_date_text = Text::new(release_date_text).size(DEFAULT_FONT_SIZE);
                let release_date_text_container = Container::new(release_date_text)
                    .center_y()
                    .padding(5)
                    .style(style::NormalForegroundContainer(color_palette));

                let release_channel_title =
                    Text::new("Remote release channel").size(DEFAULT_FONT_SIZE);
                let release_channel_title_container = Container::new(release_channel_title)
                    .style(style::BrightForegroundContainer(color_palette));
                let release_channel_list = PickList::new(
                    &mut addon.pick_release_channel_state,
                    &ReleaseChannel::ALL[..],
                    Some(addon.release_channel),
                    Message::ReleaseChannelSelected,
                )
                .text_size(14)
                .width(Length::Units(100))
                .style(style::PickList(color_palette));

                let mut website_button = Button::new(
                    &mut addon.website_btn_state,
                    Text::new("Website").size(DEFAULT_FONT_SIZE),
                )
                .style(style::DefaultButton(color_palette));

                if let Some(link) = website_url {
                    website_button = website_button.on_press(Interaction::OpenLink(link));
                }

                let website_button: Element<Interaction> = website_button.into();

                let mut force_download_button = Button::new(
                    &mut addon.force_btn_state,
                    Text::new("Force update").size(DEFAULT_FONT_SIZE),
                )
                .style(style::DefaultButton(color_palette));

                // If we have a release package on addon, enable force update.
                if release_package.is_some() {
                    force_download_button = force_download_button
                        .on_press(Interaction::Update(addon.primary_folder_id.clone()));
                }

                let force_download_button: Element<Interaction> = force_download_button.into();

                let is_ignored = addon.state == AddonState::Ignored;
                let ignore_button_text = if is_ignored {
                    Text::new("Unignore").size(DEFAULT_FONT_SIZE)
                } else {
                    Text::new("Ignore").size(DEFAULT_FONT_SIZE)
                };

                let mut ignore_button =
                    Button::new(&mut addon.ignore_btn_state, ignore_button_text)
                        .on_press(Interaction::Ignore(addon.primary_folder_id.clone()))
                        .style(style::DefaultButton(color_palette));

                if is_ignored {
                    ignore_button = ignore_button
                        .on_press(Interaction::Unignore(addon.primary_folder_id.clone()));
                } else {
                    ignore_button = ignore_button
                        .on_press(Interaction::Ignore(addon.primary_folder_id.clone()));
                }

                let ignore_button: Element<Interaction> = ignore_button.into();

                let delete_button: Element<Interaction> = Button::new(
                    &mut addon.delete_btn_state,
                    Text::new("Delete").size(DEFAULT_FONT_SIZE),
                )
                .on_press(Interaction::Delete(addon.primary_folder_id.clone()))
                .style(style::DefaultDeleteButton(color_palette))
                .into();

                let test_row = Row::new()
                    .push(release_channel_list)
                    .push(release_date_text_container);

                let button_row = Row::new()
                    .push(Space::new(Length::Fill, Length::Units(0)))
                    .push(website_button.map(Message::Interaction))
                    .push(Space::new(Length::Units(5), Length::Units(0)))
                    .push(force_download_button.map(Message::Interaction))
                    .push(Space::new(Length::Units(5), Length::Units(0)))
                    .push(ignore_button.map(Message::Interaction))
                    .push(Space::new(Length::Units(5), Length::Units(0)))
                    .push(delete_button.map(Message::Interaction))
                    .width(Length::Fill);
                let column = Column::new()
                    .push(author_title_container)
                    .push(Space::new(Length::Units(0), Length::Units(3)))
                    .push(author_text)
                    .push(Space::new(Length::Units(0), Length::Units(15)))
                    .push(notes_title_container)
                    .push(Space::new(Length::Units(0), Length::Units(3)))
                    .push(notes_text)
                    .push(Space::new(Length::Units(0), Length::Units(15)))
                    .push(release_channel_title_container)
                    .push(Space::new(Length::Units(0), Length::Units(3)))
                    .push(test_row)
                    .push(space)
                    .push(button_row)
                    .push(bottom_space);
                let details_container = Container::new(column)
                    .width(Length::Fill)
                    .padding(20)
                    .style(style::FadedNormalForegroundContainer(color_palette));

                let row = Row::new()
                    .push(left_spacer)
                    .push(details_container)
                    .push(Space::new(
                        Length::Units(DEFAULT_PADDING + 5),
                        Length::Units(0),
                    ))
                    .spacing(1);

                addon_column = addon_column
                    .push(Space::new(Length::FillPortion(1), Length::Units(1)))
                    .push(row);
            }
            _ => {}
        }
    }

    Container::new(addon_column)
        .width(Length::Fill)
        .style(style::Row(color_palette))
}

fn row_title<T: PartialEq>(
    column_key: T,
    previous_column_key: Option<T>,
    previous_sort_direction: Option<SortDirection>,
    title: &str,
) -> String {
    if Some(column_key) == previous_column_key {
        match previous_sort_direction {
            Some(SortDirection::Asc) => format!("{} ▲", title),
            Some(SortDirection::Desc) => format!("{} ▼", title),
            _ => title.to_string(),
        }
    } else {
        title.to_string()
    }
}

pub fn addon_row_titles<'a>(
    color_palette: ColorPalette,
    addons: &[Addon],
    header_state: &'a mut header::State,
    column_state: &'a mut [ColumnState],
    previous_column_key: Option<ColumnKey>,
    previous_sort_direction: Option<SortDirection>,
) -> Header<'a, Message> {
    // A row containing titles above the addon rows.
    let mut row_titles = vec![];

    for column in column_state.iter_mut().filter(|c| !c.hidden) {
        let column_key = column.key;

        let row_title = row_title(
            column_key,
            previous_column_key,
            previous_sort_direction,
            &column.key.title(),
        );

        let mut row_header = Button::new(
            &mut column.btn_state,
            Text::new(row_title)
                .size(DEFAULT_FONT_SIZE)
                .width(Length::Fill),
        )
        .width(Length::Fill)
        .on_press(Interaction::SortColumn(column_key));

        if previous_column_key == Some(column_key) {
            row_header = row_header.style(style::SelectedColumnHeaderButton(color_palette));
        } else {
            row_header = row_header.style(style::ColumnHeaderButton(color_palette));
        }

        let row_header: Element<Interaction> = row_header.into();

        let row_container = Container::new(row_header.map(Message::Interaction))
            .width(column.width)
            .style(style::NormalBackgroundContainer(color_palette));

        // Only shows row titles if we have any addons.
        if !addons.is_empty() {
            row_titles.push((column.key.as_string(), row_container));
        }
    }

    Header::new(
        header_state,
        row_titles,
        Some(Length::Units(DEFAULT_PADDING)),
        Some(Length::Units(DEFAULT_PADDING + 5)),
    )
    .spacing(1)
    .height(Length::Units(25))
    .on_resize(3, |event| {
        Message::Interaction(Interaction::ResizeColumn(
            Mode::MyAddons(Flavor::default()),
            event,
        ))
    })
}

#[allow(clippy::too_many_arguments)]
pub fn menu_addons_container<'a>(
    color_palette: ColorPalette,
    flavor: Flavor,
    update_all_button_state: &'a mut button::State,
    refresh_button_state: &'a mut button::State,
    state: &HashMap<Mode, State>,
    addons: &[Addon],
    config: &Config,
) -> Container<'a, Message> {
    // MyAddons state.
    let state = state
        .get(&Mode::MyAddons(flavor))
        .cloned()
        .unwrap_or_default();

    // A row contain general settings.
    let mut settings_row = Row::new().height(Length::Units(35));

    let mut update_all_button = Button::new(
        update_all_button_state,
        Text::new("Update All").size(DEFAULT_FONT_SIZE),
    )
    .style(style::DefaultButton(color_palette));

    let mut refresh_button = Button::new(
        refresh_button_state,
        Text::new("Refresh").size(DEFAULT_FONT_SIZE),
    )
    .style(style::DefaultButton(color_palette));

    // Is any addon performing an action.
    let addons_performing_actions = addons
        .iter()
        .any(|a| matches!(a.state, AddonState::Downloading | AddonState::Unpacking));

    // TODO: Fix
    let ajour_performing_actions = matches!(state, State::Loading);

    // Is any addon updtable.
    let any_addon_updatable = addons
        .iter()
        .any(|a| matches!(a.state, AddonState::Updatable));

    // Enable update_all_button if:
    //   - We have addons.
    //   - No addon is performing any task.
    //   - We have updatable addons.
    if !addons.is_empty() && !addons_performing_actions && any_addon_updatable {
        update_all_button = update_all_button.on_press(Interaction::UpdateAll);
    }

    // Enable refresh_button if:
    //   - No addon is performing any task.
    //   - Ajour isn't loading
    if !addons_performing_actions && !ajour_performing_actions && !matches!(state, State::Start) {
        refresh_button = refresh_button.on_press(Interaction::Refresh);
    }

    let update_all_button: Element<Interaction> = update_all_button.into();
    let refresh_button: Element<Interaction> = refresh_button.into();

    // Displays text depending on the state of the app.
    let flavor = config.wow.flavor;
    let ignored_addons = config.addons.ignored.get(&flavor);
    let parent_addons_count = addons
        .iter()
        .filter(|a| !a.is_ignored(ignored_addons))
        .count();

    let status_text = match state {
        State::Ready => Text::new(format!(
            "{} {} addons loaded",
            parent_addons_count,
            config.wow.flavor.to_string()
        ))
        .size(DEFAULT_FONT_SIZE),
        _ => Text::new(""),
    };

    let status_container = Container::new(status_text)
        .center_y()
        .padding(5)
        .style(style::NormalBackgroundContainer(color_palette));

    // Surrounds the elements with spacers, in order to make the GUI look good.
    settings_row = settings_row
        .push(Space::new(Length::Units(DEFAULT_PADDING), Length::Units(0)))
        .push(refresh_button.map(Message::Interaction))
        .push(Space::new(Length::Units(7), Length::Units(0)))
        .push(update_all_button.map(Message::Interaction))
        .push(Space::new(Length::Units(7), Length::Units(0)))
        .push(status_container)
        .push(Space::new(Length::Units(DEFAULT_PADDING), Length::Units(0)));

    // Add space above settings_row.
    let settings_column = Column::new()
        .push(Space::new(Length::Units(0), Length::Units(5)))
        .push(settings_row);

    // Wraps it in a container.
    Container::new(settings_column)
}

#[allow(clippy::too_many_arguments)]
pub fn menu_container<'a>(
    color_palette: ColorPalette,
    mode: &Mode,
    state: &HashMap<Mode, State>,
    error: &Option<String>,
    config: &Config,
    valid_flavors: &[Flavor],
    settings_button_state: &'a mut button::State,
    addon_mode_button_state: &'a mut button::State,
    catalog_mode_btn_state: &'a mut button::State,
    install_mode_btn_state: &'a mut button::State,
    retail_btn_state: &'a mut button::State,
    retail_ptr_btn_state: &'a mut button::State,
    retail_beta_btn_state: &'a mut button::State,
    classic_btn_state: &'a mut button::State,
    classic_ptr_btn_state: &'a mut button::State,
    self_update_state: &'a mut SelfUpdateState,
) -> Container<'a, Message> {
    let flavor = config.wow.flavor;

    // State.
    let myaddons_state = state
        .get(&Mode::MyAddons(flavor))
        .cloned()
        .unwrap_or_default();

    // A row contain general settings.
    let mut settings_row = Row::new().height(Length::Units(50));

    let mut needs_update = false;

    let mut addons_mode_button = Button::new(
        addon_mode_button_state,
        Text::new("My Addons").size(DEFAULT_FONT_SIZE),
    )
    .style(style::DisabledDefaultButton(color_palette));

    let mut catalog_mode_button = Button::new(
        catalog_mode_btn_state,
        Text::new("Catalog").size(DEFAULT_FONT_SIZE),
    )
    .style(style::DisabledDefaultButton(color_palette));

    let mut install_mode_button = Button::new(
        install_mode_btn_state,
        Text::new("Install From URL").size(DEFAULT_FONT_SIZE),
    )
    .style(style::DisabledDefaultButton(color_palette));

    match mode {
        Mode::MyAddons(_) => {
            addons_mode_button =
                addons_mode_button.style(style::SelectedDefaultButton(color_palette));
            catalog_mode_button = catalog_mode_button.style(style::DefaultButton(color_palette));
            install_mode_button = install_mode_button.style(style::DefaultButton(color_palette));
        }
        Mode::Install => {
            addons_mode_button = addons_mode_button.style(style::DefaultButton(color_palette));
            catalog_mode_button = catalog_mode_button.style(style::DefaultButton(color_palette));
            install_mode_button =
                install_mode_button.style(style::SelectedDefaultButton(color_palette));
        }
        Mode::Catalog => {
            addons_mode_button = addons_mode_button.style(style::DefaultButton(color_palette));
            catalog_mode_button =
                catalog_mode_button.style(style::SelectedDefaultButton(color_palette));
            install_mode_button = install_mode_button.style(style::DefaultButton(color_palette));
        }
    }

    if matches!(myaddons_state, State::Start) {
        addons_mode_button = addons_mode_button.style(style::DisabledDefaultButton(color_palette));
        catalog_mode_button =
            catalog_mode_button.style(style::DisabledDefaultButton(color_palette));
        install_mode_button =
            install_mode_button.style(style::DisabledDefaultButton(color_palette));
    } else {
        addons_mode_button =
            addons_mode_button.on_press(Interaction::ModeSelected(Mode::MyAddons(flavor)));
        catalog_mode_button =
            catalog_mode_button.on_press(Interaction::ModeSelected(Mode::Catalog));
        install_mode_button =
            install_mode_button.on_press(Interaction::ModeSelected(Mode::Install));
    }

    let addons_mode_button: Element<Interaction> = addons_mode_button.into();
    let catalog_mode_button: Element<Interaction> = catalog_mode_button.into();
    let install_mode_button: Element<Interaction> = install_mode_button.into();

    let segmented_mode_control_container = Row::new()
        .push(addons_mode_button.map(Message::Interaction))
        .push(catalog_mode_button.map(Message::Interaction))
        .push(install_mode_button.map(Message::Interaction))
        .spacing(1);

    let mut retail_button = Button::new(
        retail_btn_state,
        Text::new(Flavor::Retail.to_string()).size(DEFAULT_FONT_SIZE),
    )
    .style(style::DisabledDefaultButton(color_palette))
    .on_press(Interaction::FlavorSelected(Flavor::Retail));

    let mut retail_ptr_button = Button::new(
        retail_ptr_btn_state,
        Text::new(Flavor::RetailPTR.to_string()).size(DEFAULT_FONT_SIZE),
    )
    .style(style::DisabledDefaultButton(color_palette))
    .on_press(Interaction::FlavorSelected(Flavor::RetailPTR));

    let mut retail_beta_button = Button::new(
        retail_beta_btn_state,
        Text::new(Flavor::RetailBeta.to_string()).size(DEFAULT_FONT_SIZE),
    )
    .style(style::DisabledDefaultButton(color_palette))
    .on_press(Interaction::FlavorSelected(Flavor::RetailBeta));

    let mut classic_button = Button::new(
        classic_btn_state,
        Text::new(Flavor::Classic.to_string()).size(DEFAULT_FONT_SIZE),
    )
    .style(style::DisabledDefaultButton(color_palette))
    .on_press(Interaction::FlavorSelected(Flavor::Classic));

    let mut classic_ptr_button = Button::new(
        classic_ptr_btn_state,
        Text::new(Flavor::ClassicPTR.to_string()).size(DEFAULT_FONT_SIZE),
    )
    .style(style::DisabledDefaultButton(color_palette))
    .on_press(Interaction::FlavorSelected(Flavor::ClassicPTR));

    match config.wow.flavor {
        Flavor::Retail => {
            retail_button = retail_button.style(style::SelectedDefaultButton(color_palette));
            retail_ptr_button = retail_ptr_button.style(style::DefaultButton(color_palette));
            retail_beta_button = retail_beta_button.style(style::DefaultButton(color_palette));
            classic_button = classic_button.style(style::DefaultButton(color_palette));
            classic_ptr_button = classic_ptr_button.style(style::DefaultButton(color_palette));
        }
        Flavor::RetailPTR => {
            retail_button = retail_button.style(style::DefaultButton(color_palette));
            retail_ptr_button =
                retail_ptr_button.style(style::SelectedDefaultButton(color_palette));
            retail_beta_button = retail_beta_button.style(style::DefaultButton(color_palette));
            classic_button = classic_button.style(style::DefaultButton(color_palette));
            classic_ptr_button = classic_ptr_button.style(style::DefaultButton(color_palette));
        }
        Flavor::RetailBeta => {
            retail_button = retail_button.style(style::DefaultButton(color_palette));
            retail_ptr_button = retail_ptr_button.style(style::DefaultButton(color_palette));
            retail_beta_button =
                retail_beta_button.style(style::SelectedDefaultButton(color_palette));
            classic_button = classic_button.style(style::DefaultButton(color_palette));
            classic_ptr_button = classic_ptr_button.style(style::DefaultButton(color_palette));
        }
        Flavor::Classic => {
            retail_button = retail_button.style(style::DefaultButton(color_palette));
            retail_ptr_button = retail_ptr_button.style(style::DefaultButton(color_palette));
            retail_beta_button = retail_beta_button.style(style::DefaultButton(color_palette));
            classic_button = classic_button.style(style::SelectedDefaultButton(color_palette));
            classic_ptr_button = classic_ptr_button.style(style::DefaultButton(color_palette));
        }
        Flavor::ClassicPTR => {
            retail_button = retail_button.style(style::DefaultButton(color_palette));
            retail_ptr_button = retail_ptr_button.style(style::DefaultButton(color_palette));
            retail_beta_button = retail_beta_button.style(style::DefaultButton(color_palette));
            classic_button = classic_button.style(style::DefaultButton(color_palette));
            classic_ptr_button =
                classic_ptr_button.style(style::SelectedDefaultButton(color_palette));
        }
    }

    let retail_button: Element<Interaction> = retail_button.into();
    let retail_ptr_button: Element<Interaction> = retail_ptr_button.into();
    let retail_beta_button: Element<Interaction> = retail_beta_button.into();
    let classic_button: Element<Interaction> = classic_button.into();
    let classic_ptr_button: Element<Interaction> = classic_ptr_button.into();

    let mut segmented_flavor_control_container = Row::new();

    if valid_flavors.len() > 1 {
        if valid_flavors.iter().any(|f| *f == Flavor::Retail) {
            segmented_flavor_control_container =
                segmented_flavor_control_container.push(retail_button.map(Message::Interaction))
        }

        if valid_flavors.iter().any(|f| *f == Flavor::RetailPTR) {
            segmented_flavor_control_container =
                segmented_flavor_control_container.push(retail_ptr_button.map(Message::Interaction))
        }

        if valid_flavors.iter().any(|f| *f == Flavor::RetailBeta) {
            segmented_flavor_control_container = segmented_flavor_control_container
                .push(retail_beta_button.map(Message::Interaction))
        }

        if valid_flavors.iter().any(|f| *f == Flavor::Classic) {
            segmented_flavor_control_container =
                segmented_flavor_control_container.push(classic_button.map(Message::Interaction))
        }

        if valid_flavors.iter().any(|f| *f == Flavor::ClassicPTR) {
            segmented_flavor_control_container = segmented_flavor_control_container
                .push(classic_ptr_button.map(Message::Interaction))
        }

        segmented_flavor_control_container = segmented_flavor_control_container.spacing(1);
    }

    // Displays an error, if any has occured.
    let error_text = if let Some(error) = error {
        Text::new(error).size(DEFAULT_FONT_SIZE)
    } else {
        // Display nothing.
        Text::new("")
    };

    let error_container = Container::new(error_text)
        .center_y()
        .center_x()
        .padding(5)
        .width(Length::Fill)
        .style(style::NormalErrorForegroundContainer(color_palette));

    let version_text = Text::new(if let Some(release) = &self_update_state.latest_release {
        if VersionCompare::compare_to(&release.tag_name, VERSION, &CompOp::Gt).unwrap_or(false) {
            needs_update = true;

            format!(
                "New Ajour version available {} -> {}",
                VERSION, &release.tag_name
            )
        } else {
            VERSION.to_owned()
        }
    } else {
        VERSION.to_owned()
    })
    .size(DEFAULT_FONT_SIZE)
    .horizontal_alignment(HorizontalAlignment::Right);

    let version_container = Container::new(version_text)
        .center_y()
        .padding(5)
        .style(style::NormalForegroundContainer(color_palette));

    let settings_button: Element<Interaction> = Button::new(
        settings_button_state,
        Text::new("Settings")
            .horizontal_alignment(HorizontalAlignment::Center)
            .size(DEFAULT_FONT_SIZE),
    )
    .style(style::DefaultButton(color_palette))
    .on_press(Interaction::Settings)
    .into();

    // Surrounds the elements with spacers, in order to make the GUI look good.
    settings_row = settings_row
        .push(Space::new(Length::Units(DEFAULT_PADDING), Length::Units(0)))
        .push(segmented_mode_control_container)
        .push(Space::new(Length::Units(20), Length::Units(0)))
        .push(segmented_flavor_control_container)
        .push(Space::new(Length::Units(DEFAULT_PADDING), Length::Units(0)))
        .push(error_container)
        .push(version_container);

    // Add download button to latest github release page if Ajour update is available.
    if needs_update {
        let text = self_update_state
            .status
            .as_ref()
            .map(|s| s.to_string())
            .unwrap_or_else(|| "Update".to_string());

        let mut new_release_button = Button::new(
            &mut self_update_state.btn_state,
            Text::new(&text).size(DEFAULT_FONT_SIZE),
        )
        .style(style::SecondaryButton(color_palette));

        new_release_button = new_release_button.on_press(Interaction::UpdateAjour);

        let new_release_button: Element<Interaction> = new_release_button.into();

        let spacer = Space::new(Length::Units(3), Length::Units(0));

        settings_row = settings_row.push(new_release_button.map(Message::Interaction));
        settings_row = settings_row.push(spacer);
    }

    settings_row = settings_row
        .push(settings_button.map(Message::Interaction))
        .push(Space::new(
            Length::Units(DEFAULT_PADDING + 5),
            Length::Units(0),
        ))
        .align_items(Align::Center);

    // Add space above settings_row.
    let settings_column = Column::new().push(settings_row);

    // Wraps it in a container.
    Container::new(settings_column).style(style::BrightForegroundContainer(color_palette))
}

pub fn status_container<'a>(
    color_palette: ColorPalette,
    title: &str,
    description: &str,
    onboarding_directory_btn_state: Option<&'a mut button::State>,
) -> Container<'a, Message> {
    let title = Text::new(title)
        .size(DEFAULT_FONT_SIZE)
        .width(Length::Fill)
        .horizontal_alignment(HorizontalAlignment::Center);
    let title_container = Container::new(title)
        .width(Length::Fill)
        .style(style::BrightBackgroundContainer(color_palette));

    let description = Text::new(description)
        .size(DEFAULT_FONT_SIZE)
        .width(Length::Fill)
        .horizontal_alignment(HorizontalAlignment::Center);
    let description_container = Container::new(description)
        .width(Length::Fill)
        .style(style::NormalBackgroundContainer(color_palette));

    let mut colum = Column::new()
        .push(title_container)
        .push(Space::new(Length::Units(0), Length::Units(2)))
        .push(description_container);

    if let (_, Some(btn_state)) = (State::Start, onboarding_directory_btn_state) {
        let onboarding_button_title_container =
            Container::new(Text::new("Select Directory").size(DEFAULT_FONT_SIZE))
                .width(Length::Units(100))
                .center_x()
                .align_x(Align::Center);
        let onboarding_button: Element<Interaction> =
            Button::new(btn_state, onboarding_button_title_container)
                .width(Length::Units(100))
                .style(style::DefaultButton(color_palette))
                .on_press(Interaction::OpenDirectory(DirectoryType::Wow))
                .into();

        colum = colum
            .push(Space::new(Length::Units(0), Length::Units(DEFAULT_PADDING)))
            .push(onboarding_button.map(Message::Interaction))
            .align_items(Align::Center);
    }

    Container::new(colum)
        .center_y()
        .center_x()
        .width(Length::Fill)
        .height(Length::Fill)
}

pub fn catalog_row_titles<'a>(
    color_palette: ColorPalette,
    catalog: &Catalog,
    header_state: &'a mut header::State,
    column_state: &'a mut [CatalogColumnState],
    previous_column_key: Option<CatalogColumnKey>,
    previous_sort_direction: Option<SortDirection>,
) -> Header<'a, Message> {
    // A row containing titles above the addon rows.
    let mut row_titles = vec![];

    for column in column_state.iter_mut().filter(|c| !c.hidden) {
        let column_key = column.key;

        let row_title = row_title(
            column_key,
            previous_column_key,
            previous_sort_direction,
            &column.key.title(),
        );

        let mut row_header = Button::new(
            &mut column.btn_state,
            Text::new(row_title)
                .size(DEFAULT_FONT_SIZE)
                .width(Length::Fill),
        )
        .width(Length::Fill);

        if column_key != CatalogColumnKey::Install {
            row_header = row_header.on_press(Interaction::SortCatalogColumn(column_key));
        }

        if previous_column_key == Some(column_key) {
            row_header = row_header.style(style::SelectedColumnHeaderButton(color_palette));
        } else if column_key == CatalogColumnKey::Install {
            row_header = row_header.style(style::UnclickableColumnHeaderButton(color_palette));
        } else {
            row_header = row_header.style(style::ColumnHeaderButton(color_palette));
        }

        let row_header: Element<Interaction> = row_header.into();

        let row_container = Container::new(row_header.map(Message::Interaction))
            .width(column.width)
            .style(style::NormalBackgroundContainer(color_palette));

        // Only shows row titles if we have any catalog results.
        if !catalog.addons.is_empty() {
            row_titles.push((column.key.as_string(), row_container));
        }
    }

    Header::new(
        header_state,
        row_titles,
        Some(Length::Units(DEFAULT_PADDING)),
        Some(Length::Units(DEFAULT_PADDING + 5)),
    )
    .spacing(1)
    .height(Length::Units(25))
    .on_resize(3, |event| {
        Message::Interaction(Interaction::ResizeColumn(Mode::Catalog, event))
    })
}

pub fn catalog_data_cell<'a, 'b>(
    color_palette: ColorPalette,
    config: &Config,
    addon: &'a mut CatalogRow,
    column_config: &'b [(CatalogColumnKey, Length, bool)],
    installed_for_flavor: bool,
    install_addon: Option<&InstallAddon>,
) -> Container<'a, Message> {
    let default_height = Length::Units(26);

    let mut row_containers = vec![];

    let addon_data = &addon.addon;
    let website_state = &mut addon.website_state;
    let install_button_state = &mut addon.install_button_state;

    let flavor_exists_for_addon = addon_data
        .game_versions
        .iter()
        .any(|gc| gc.flavor == config.wow.flavor.base_flavor());

    if let Some((idx, width)) = column_config
        .iter()
        .enumerate()
        .filter_map(|(idx, (key, width, hidden))| {
            if *key == CatalogColumnKey::Install && !hidden {
                Some((idx, width))
            } else {
                None
            }
        })
        .next()
    {
        let status = install_addon.map(|a| a.status.clone());

        let install_text = Text::new(if !flavor_exists_for_addon {
            "N/A"
        } else {
            match status {
                Some(InstallStatus::Downloading) => "Downloading",
                Some(InstallStatus::Unpacking) => "Unpacking",
                Some(InstallStatus::Retry) => "Retry",
                Some(InstallStatus::Unavilable) | Some(InstallStatus::Error(_)) => "Unavailable",
                None => {
                    if installed_for_flavor {
                        "Installed"
                    } else {
                        "Install"
                    }
                }
            }
        })
        .size(DEFAULT_FONT_SIZE);

        let install_wrapper = Container::new(install_text)
            .width(*width)
            .center_x()
            .align_x(Align::Center);

        let mut install_button = Button::new(install_button_state, install_wrapper)
            .style(style::DefaultButton(color_palette))
            .width(*width);

        if flavor_exists_for_addon
            && (status == Some(InstallStatus::Retry) || (status == None && !installed_for_flavor))
        {
            install_button = install_button.on_press(Interaction::InstallAddon(
                config.wow.flavor,
                addon_data.id.to_string(),
                InstallKind::Catalog {
                    source: addon_data.source,
                },
            ));
        }

        let install_button: Element<Interaction> = install_button.into();

        let install_container = Container::new(install_button.map(Message::Interaction))
            .height(default_height)
            .width(*width)
            .center_y()
            .style(style::BrightForegroundContainer(color_palette));

        row_containers.push((idx, install_container));
    }

    if let Some((idx, width)) = column_config
        .iter()
        .enumerate()
        .filter_map(|(idx, (key, width, _))| {
            if *key == CatalogColumnKey::Title {
                Some((idx, width))
            } else {
                None
            }
        })
        .next()
    {
        let title = Text::new(&addon_data.name).size(DEFAULT_FONT_SIZE);
        let title_button: Element<Interaction> = Button::new(website_state, title)
            .style(style::BrightTextButton(color_palette))
            .on_press(Interaction::OpenLink(addon_data.website_url.clone()))
            .into();

        let title_container = Container::new(title_button.map(Message::Interaction))
            .height(default_height)
            .width(*width)
            .center_y()
            .style(style::BrightForegroundContainer(color_palette));

        row_containers.push((idx, title_container));
    }

    if let Some((idx, width)) = column_config
        .iter()
        .enumerate()
        .filter_map(|(idx, (key, width, hidden))| {
            if *key == CatalogColumnKey::Description && !hidden {
                Some((idx, width))
            } else {
                None
            }
        })
        .next()
    {
        let description = {
            let text = &addon_data.summary;
            if !text.is_empty() {
                text
            } else {
                "-"
            }
        };
        let description = Text::new(description).size(DEFAULT_FONT_SIZE);
        let description_container = Container::new(description)
            .height(default_height)
            .width(*width)
            .center_y()
            .padding(5)
            .style(style::NormalForegroundContainer(color_palette));

        row_containers.push((idx, description_container));
    }

    if let Some((idx, width)) = column_config
        .iter()
        .enumerate()
        .filter_map(|(idx, (key, width, hidden))| {
            if *key == CatalogColumnKey::Source && !hidden {
                Some((idx, width))
            } else {
                None
            }
        })
        .next()
    {
        let source = Text::new(&format!("{}", addon_data.source)).size(DEFAULT_FONT_SIZE);
        let source_container = Container::new(source)
            .height(default_height)
            .width(*width)
            .center_y()
            .center_x()
            .padding(5)
            .style(style::NormalForegroundContainer(color_palette));

        row_containers.push((idx, source_container));
    }

    if let Some((idx, width)) = column_config
        .iter()
        .enumerate()
        .filter_map(|(idx, (key, width, hidden))| {
            if *key == CatalogColumnKey::GameVersion && !hidden {
                Some((idx, width))
            } else {
                None
            }
        })
        .next()
    {
        let game_version_text = addon_data
            .game_versions
            .iter()
            .find(|gv| gv.flavor == config.wow.flavor.base_flavor())
            .map(|gv| gv.game_version.clone())
            .unwrap_or_else(|| "-".to_owned());

        let game_version_text = Text::new(game_version_text).size(DEFAULT_FONT_SIZE);
        let game_version_container = Container::new(game_version_text)
            .height(default_height)
            .width(*width)
            .center_y()
            .padding(5)
            .style(style::NormalForegroundContainer(color_palette));

        row_containers.push((idx, game_version_container));
    }

    if let Some((idx, width)) = column_config
        .iter()
        .enumerate()
        .filter_map(|(idx, (key, width, hidden))| {
            if *key == CatalogColumnKey::DateReleased && !hidden {
                Some((idx, width))
            } else {
                None
            }
        })
        .next()
    {
        let release_date_text: String = if let Some(date_released) = addon_data.date_released {
            let f = timeago::Formatter::new();
            let now = Local::now();
            f.convert_chrono(date_released, now)
        } else {
            "-".to_string()
        };
        let release_date_text = Text::new(release_date_text).size(DEFAULT_FONT_SIZE);
        let game_version_container = Container::new(release_date_text)
            .height(default_height)
            .width(*width)
            .center_y()
            .padding(5)
            .style(style::NormalForegroundContainer(color_palette));

        row_containers.push((idx, game_version_container));
    }

    if let Some((idx, width)) = column_config
        .iter()
        .enumerate()
        .filter_map(|(idx, (key, width, hidden))| {
            if *key == CatalogColumnKey::NumDownloads && !hidden {
                Some((idx, width))
            } else {
                None
            }
        })
        .next()
    {
        let num_downloads = Text::new(
            &addon_data
                .number_of_downloads
                .to_formatted_string(&Locale::en),
        )
        .size(DEFAULT_FONT_SIZE);
        let num_downloads_container = Container::new(num_downloads)
            .height(default_height)
            .width(*width)
            .center_y()
            .padding(5)
            .style(style::NormalForegroundContainer(color_palette));

        row_containers.push((idx, num_downloads_container));
    }

    let left_spacer = Space::new(Length::Units(DEFAULT_PADDING), Length::Units(0));
    let right_spacer = Space::new(Length::Units(DEFAULT_PADDING + 5), Length::Units(0));

    let mut row = Row::new().push(left_spacer).spacing(1);

    // Sort columns and push them into row
    row_containers.sort_by(|a, b| a.0.cmp(&b.0));
    for (_, elem) in row_containers.into_iter() {
        row = row.push(elem);
    }

    row = row.push(right_spacer);

    Container::new(row)
        .width(Length::Fill)
        .style(style::Row(color_palette))
}

pub fn addon_scrollable(
    color_palette: ColorPalette,
    state: &'_ mut scrollable::State,
) -> Scrollable<'_, Message> {
    Scrollable::new(state)
        .spacing(1)
        .height(Length::FillPortion(1))
        .style(style::Scrollable(color_palette))
}<|MERGE_RESOLUTION|>--- conflicted
+++ resolved
@@ -2,18 +2,11 @@
 
 use {
     super::{
-<<<<<<< HEAD
-        style, AddonVersionKey, BackupState, CatalogColumnKey, CatalogColumnSettings,
-        CatalogColumnState, CatalogRow, Changelog, ColumnKey, ColumnSettings, ColumnState,
-        DirectoryType, ExpandType, InstallAddon, InstallKind, InstallStatus, Interaction, Message,
-        Mode, ReleaseChannel, ScaleState, SelfUpdateState, SortDirection, State, ThemeState,
-=======
         style, AddonVersionKey, BackupFolderKind, BackupState, CatalogColumnKey,
-        CatalogColumnSettings, CatalogColumnState, CatalogInstallAddon, CatalogInstallStatus,
-        CatalogRow, Changelog, ColumnKey, ColumnSettings, ColumnState, DirectoryType, ExpandType,
-        Interaction, Message, Mode, ReleaseChannel, ScaleState, SelfUpdateState, SortDirection,
-        State, ThemeState,
->>>>>>> c7dd95d9
+        CatalogColumnSettings, CatalogColumnState, CatalogRow, Changelog, ColumnKey,
+        ColumnSettings, ColumnState, DirectoryType, ExpandType, InstallAddon, InstallKind,
+        InstallStatus, Interaction, Message, Mode, ReleaseChannel, ScaleState, SelfUpdateState,
+        SortDirection, State, ThemeState,
     },
     crate::VERSION,
     ajour_core::{
