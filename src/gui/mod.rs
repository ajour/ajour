--- conflicted
+++ resolved
@@ -579,29 +579,8 @@
         let container: Option<Container<Message>> = match self.state {
             AjourState::Welcome => Some(element::status_container(
                 color_palette,
-<<<<<<< HEAD
-                &tr!("Welcome to Ajour!"),
-                &tr!("To get started, go to Settings and select your World of Warcraft directory."),
-            )),
-            AjourState::Idle => {
-                if !has_addons {
-                    Some(element::status_container(
-                        color_palette,
-                        &tr!("Woops!"),
-                        &tr!("You have no {} addons", flavor.to_string().to_lowercase()),
-                    ))
-                } else {
-                    None
-                }
-            }
-            AjourState::Loading => Some(element::status_container(
-                color_palette,
-                &tr!("Loading.."),
-                &tr!("Currently parsing addons."),
-            )),
-=======
-                "Welcome to Ajour!",
-                "Please select your World of Warcraft directory",
+                tr!("Welcome to Ajour!"),
+                tr!("Please select your World of Warcraft directory"),
                 Some(&mut self.onboarding_directory_btn_state),
             )),
             AjourState::Idle => match self.mode {
@@ -609,8 +588,8 @@
                     if !has_addons {
                         Some(element::status_container(
                             color_palette,
-                            "Woops!",
-                            &format!("You have no {} addons.", flavor.to_string().to_lowercase()),
+                            tr!("Woops!"),
+                            &tr!("You have no {} addons.", flavor.to_string().to_lowercase()),
                             None,
                         ))
                     } else {
@@ -622,18 +601,17 @@
             AjourState::Loading => match self.mode {
                 AjourMode::MyAddons => Some(element::status_container(
                     color_palette,
-                    "Loading..",
-                    "Currently parsing addons.",
+                    tr!("Loading.."),
+                    tr!("Currently parsing addons."),
                     None,
                 )),
                 AjourMode::Catalog => Some(element::status_container(
                     color_palette,
-                    "Loading..",
-                    "Currently loading addon catalog.",
+                    tr!("Loading.."),
+                    tr!("Currently loading addon catalog."),
                     None,
                 )),
             },
->>>>>>> d36f5a6c
             _ => None,
         };
 
