--- conflicted
+++ resolved
@@ -245,11 +245,8 @@
     addons_search_state: AddonsSearchState,
     wow_directories: Vec<WowDirectoryState>,
     default_backup_compression_format: pick_list::State<CompressionFormat>,
-<<<<<<< HEAD
     pending_confirmation: Option<Confirm>,
-=======
     zstd_compression_level_slider_state: slider::State,
->>>>>>> 465ac2b8
 }
 
 impl Default for Ajour {
@@ -312,11 +309,8 @@
                 })
                 .collect::<Vec<WowDirectoryState>>(),
             default_backup_compression_format: Default::default(),
-<<<<<<< HEAD
             pending_confirmation: None,
-=======
             zstd_compression_level_slider_state: Default::default(),
->>>>>>> 465ac2b8
         }
     }
 }
