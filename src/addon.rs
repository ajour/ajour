use crate::{
    config::Flavor,
    curse_api, tukui_api,
    utility::{strip_non_digits, truncate},
    wowinterface_api,
};
use std::cmp::Ordering;
use std::path::PathBuf;

#[derive(Debug, Clone, Eq, PartialEq, PartialOrd, Ord)]
pub enum AddonState {
    Updatable,
    Loading,
    Downloading,
    Unpacking,
    Ajour(Option<String>),
}

#[derive(Debug, Clone)]
/// Struct which stores identifiers for the different repositories.
pub struct RepositoryIdentifiers {
    pub wowi: Option<String>,
    pub tukui: Option<String>,
    pub curse: Option<u32>,
}

#[derive(Debug, Clone)]
/// Struct which stores information about a single Addon.
pub struct Addon {
    pub id: String,
    pub title: String,
    pub author: Option<String>,
    pub notes: Option<String>,
    pub version: Option<String>,
    pub remote_version: Option<String>,
    pub remote_url: Option<String>,
    pub remote_title: Option<String>,
    pub path: PathBuf,
    pub dependencies: Vec<String>,
    pub state: AddonState,
    pub repository_identifiers: RepositoryIdentifiers,
    // If an addon consists of multiple folders, and all of them has a version all will be
    // shown. We try to bundle them together as one, in that case. See: https://github.com/casperstorm/ajour/issues/39
    // When a addon is bundled, the only difference is we use `remote_title` rather than `title` to
    // get a name representing the bundle as a whole.
    pub is_bundle: bool,

    // Readable strings. Truncated to look better in the UI.
    pub readable_local_version: Option<String>,
    pub readable_remote_version: Option<String>,

    // States for GUI
    pub details_btn_state: iced::button::State,
    pub update_btn_state: iced::button::State,
    pub force_btn_state: iced::button::State,
    pub delete_btn_state: iced::button::State,
    pub ignore_btn_state: iced::button::State,
    pub unignore_btn_state: iced::button::State,
}

impl Addon {
    /// Creates a new Addon
    #[allow(clippy::too_many_arguments)]
    pub fn new(
        id: String,
        title: String,
        author: Option<String>,
        notes: Option<String>,
        version: Option<String>,
        path: PathBuf,
        dependencies: Vec<String>,
        repository_identifiers: RepositoryIdentifiers,
    ) -> Self {
<<<<<<< HEAD
        let os_title = path.file_name().unwrap();
        let str_title = os_title.to_str().unwrap();

        // Converts version to a readable truncated string.
        let readable_local_version = version.clone().map(|v| truncate_version(&v).to_string());

=======
>>>>>>> d3d5cb28
        Addon {
            id,
            title,
            author,
            notes,
            version,
            remote_version: None,
            remote_url: None,
            remote_title: None,
            path,
            dependencies,
            state: AddonState::Ajour(None),
            repository_identifiers,
            is_bundle: false,
            readable_local_version,
            readable_remote_version: None,
            details_btn_state: Default::default(),
            update_btn_state: Default::default(),
            force_btn_state: Default::default(),
            delete_btn_state: Default::default(),
            ignore_btn_state: Default::default(),
            unignore_btn_state: Default::default(),
        }
    }

    /// Packages from Wowinterface.
    ///
    /// This functions takes a `&Vec<Package>` and finds the one matching `self`.
    /// It then updates self, with the information from that package.
    pub fn apply_wowi_packages(&mut self, packages: &[wowinterface_api::Package]) {
        if let Some(wowi_id) = self.repository_identifiers.wowi.as_ref() {
            let package = packages.iter().find(|a| &a.id == wowi_id);
            if let Some(package) = package {
                self.remote_url = Some(crate::wowinterface_api::remote_url(&wowi_id));
                self.remote_title = Some(package.title.clone());
                self.remote_version = Some(package.version.clone());
                self.readable_remote_version = self
                    .remote_version
                    .clone()
                    .map(|v| truncate_version(&v).to_string());

                if self.is_updatable() {
                    self.state = AddonState::Updatable;
                }
            }
        }
    }

    /// Package from Tukui.
    ///
    /// This function takes a `Package` and updates self with the information.
    pub fn apply_tukui_package(&mut self, package: &tukui_api::Package) {
        self.remote_url = Some(package.url.clone());
        self.remote_title = Some(package.name.clone());
        self.remote_version = Some(package.version.clone());
        self.readable_remote_version = self
            .remote_version
            .clone()
            .map(|v| truncate_version(&v).to_string());

        if self.is_updatable() {
            self.state = AddonState::Updatable;
        }
    }

    /// Package from Curse.
    ///
    /// This function takes a `Package` and updates self with the information.
    pub fn apply_curse_package(&mut self, package: &curse_api::Package, flavor: &Flavor) {
        let file = package.latest_files.iter().find(|f| {
            f.release_type == 1 && f.game_version_flavor == format!("wow_{}", flavor.to_string())
        });

        if let Some(file) = file {
            self.remote_url = Some(file.download_url.clone());
            self.remote_title = Some(package.name.clone());
            self.remote_version = Some(file.display_name.clone());
            self.readable_remote_version = self
                .remote_version
                .clone()
                .map(|v| truncate_version(&v).to_string());
        }

        if self.is_updatable() {
            self.state = AddonState::Updatable;
        }
    }

    /// Packages from Curse.
    ///
    /// This functions takes a `&Vec<Package>` and finds the one matching `self`.
    /// This is a slighty more complicated function, because it comes from a search
    /// result, meaning none of the packages might match.
    ///
    /// The following is being done to check if we have a match:
    /// 1. Loops each packages, and find the `File` which is stable and has right flavor.
    /// 2. Then we loop each `Module` in the `File` and match filename with `self`.
    /// 3. If tf we find a `Module` from step 2, we know we can update `self`
    pub fn apply_curse_packages(&mut self, packages: &[curse_api::Package], flavor: &Flavor) {
        for package in packages {
            let file = package.latest_files.iter().find(|f| {
                f.release_type == 1 // 1 is stable, 2 is beta, 3 is alpha.
                    && !f.is_alternate
                    && f.game_version_flavor == format!("wow_{}", flavor.to_string())
            });
            if let Some(file) = file {
                let module = file.modules.iter().find(|m| m.foldername == self.id);
                if module.is_some() {
                    self.remote_url = Some(file.download_url.clone());
                    self.remote_title = Some(package.name.clone());
                    self.remote_version = Some(file.display_name.clone());
                    self.readable_remote_version = self
                        .remote_version
                        .clone()
                        .map(|v| truncate_version(&v).to_string());

                    if self.is_updatable() {
                        self.state = AddonState::Updatable;
                    }

                    // Breaks out on first hit.
                    break;
                }
            }
        }
    }

    /// Function returns a `bool` which indicates if a addon is a parent.
    /// For now we have the following requirements to be a parent `Addon`:
    ///
    /// - Has to have a version.
    /// - None of its dependency addons have titles that are substrings of its own title.
    pub fn is_parent(&self) -> bool {
        match self.version {
            Some(_) => {
                for dependency in &self.dependencies {
                    if self.id.contains(dependency) {
                        return false;
                    }
                }

                true
            }
            None => false,
        }
    }

    /// Function returns a `bool` indicating if the user has manually ignored the addon.
    pub fn is_ignored(&self, ignored: &[String]) -> bool {
        ignored.iter().any(|i| i == &self.id)
    }

    /// Takes a `Addon` and updates self.
    /// Used when we reparse a single `Addon`.
    pub fn update_addon(&mut self, other: &Addon) {
        self.title = other.title.clone();
        self.version = other.version.clone();
        self.dependencies = other.dependencies.clone();
        self.repository_identifiers = other.repository_identifiers.clone();
    }

    /// Check if the `Addon` is updatable.
    /// We strip both version for non digits, and then
    /// checks if `remote_version` is a sub_slice of `local_version`.
    ///
    /// Eg:
    /// local_version: 4.10.5 => 4105.
    /// remote_version: Rematch_4_10_5.zip => 4105.
    /// Since `4105` is a sub_slice of `4105` it's not updatable.
    fn is_updatable(&self) -> bool {
        match (&self.remote_version, &self.version) {
            (Some(rv), Some(lv)) => {
                let srv = strip_non_digits(&rv);
                let slv = strip_non_digits(&lv);

                if let (Some(srv), Some(slv)) = (srv, slv) {
                    return !slv.contains(&srv);
                }

                false
            }
            _ => false,
        }
    }
}

/// Used to truncate version label to be presented in the GUI.
fn truncate_version(version: &str) -> &str {
    // Split at \n. If it fails, i fall back to org. version.
    let version = version.split('\n').next().unwrap_or(version);
    // Hardcoded a number which fits the width of local and remote container.
    truncate(version, 24)
}

impl PartialEq for Addon {
    fn eq(&self, other: &Self) -> bool {
        self.id == other.id
    }
}

impl PartialOrd for Addon {
    fn partial_cmp(&self, other: &Self) -> Option<Ordering> {
        Some(
            self.title
                .cmp(&other.title)
                .then_with(|| self.remote_version.cmp(&other.remote_version).reverse()),
        )
    }
}

impl Ord for Addon {
    fn cmp(&self, other: &Self) -> Ordering {
        self.title
            .cmp(&other.title)
            .then_with(|| self.remote_version.cmp(&other.remote_version).reverse())
    }
}

impl Eq for Addon {}<|MERGE_RESOLUTION|>--- conflicted
+++ resolved
@@ -71,15 +71,9 @@
         dependencies: Vec<String>,
         repository_identifiers: RepositoryIdentifiers,
     ) -> Self {
-<<<<<<< HEAD
-        let os_title = path.file_name().unwrap();
-        let str_title = os_title.to_str().unwrap();
-
         // Converts version to a readable truncated string.
         let readable_local_version = version.clone().map(|v| truncate_version(&v).to_string());
-
-=======
->>>>>>> d3d5cb28
+      
         Addon {
             id,
             title,
