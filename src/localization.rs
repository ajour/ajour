--- conflicted
+++ resolved
@@ -197,7 +197,6 @@
         channel_beta: String,
         channel_alpha: String,
         catalog_results: String,
-<<<<<<< HEAD
         error_fetch_changelog: String,
         error_parse_addons: String,
         error_download_addon: String,
@@ -209,8 +208,6 @@
         error_parse_weakauras: String,
         error_update_weakauras: String,
         error_update_ajour_permission: String,
-=======
         categories: String,
->>>>>>> 90ada831
     }
 }